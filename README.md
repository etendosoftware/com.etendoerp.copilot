--- conflicted
+++ resolved
@@ -37,16 +37,12 @@
 	- Copy `.env.sample` into `.env` and set the right values
 	- `poetry run python run.py`
 
-<<<<<<< HEAD
 * Using docker: `docker run --env-file .env -p 5001:5000 etendo/chatbot_etendo`
 
 * Mount code as volume: `docker run --env-file .env -p 5001:5000 -v $(pwd)/copilot:/app/copilot etendo/chatbot_etendo`
-=======
-* Using docker: `docker run -e RUN_MODE='<run_mode>' -e OPENAI_API_KEY="<api-key-value>" -p 5001:5000 etendo/chatbot_etendo`
 
 
 ## Pre-commit
 * Install pre-commit from [HERE](https://pre-commit.com/#install)
 * Setup pre-commit `pre-commit install & pre-commit autoupdate`
-* If you want to run for all the files: `pre-commit run --all-files`
->>>>>>> 77747ed4
+* If you want to run for all the files: `pre-commit run --all-files`