package com.etendoerp.copilot.util;

import static com.etendoerp.copilot.rest.RestServiceUtil.replaceAliasInPrompt;
import static com.etendoerp.copilot.util.CopilotConstants.KB_FILE_VALID_EXTENSIONS;
import static com.etendoerp.copilot.util.CopilotConstants.PROVIDER_GEMINI;
import static com.etendoerp.copilot.util.CopilotConstants.PROVIDER_GEMINI_VALUE;
import static com.etendoerp.copilot.util.CopilotConstants.PROVIDER_OPENAI;
import static com.etendoerp.copilot.util.CopilotConstants.PROVIDER_OPENAI_VALUE;
import static com.etendoerp.copilot.util.CopilotConstants.isHQLQueryFile;
import static com.etendoerp.copilot.util.OpenAIUtils.deleteFile;


import java.io.ByteArrayOutputStream;
import java.io.File;
import java.io.FileOutputStream;
import java.io.IOException;
import java.io.OutputStreamWriter;
import java.io.PrintWriter;
import java.net.URI;
import java.net.http.HttpClient;
import java.net.http.HttpRequest;
import java.net.http.HttpResponse;
import java.nio.charset.MalformedInputException;
import java.nio.charset.StandardCharsets;
import java.nio.file.Files;
import java.util.Arrays;
import java.util.Date;
import java.util.HashMap;
import java.util.List;
import java.util.Properties;
import java.util.UUID;
import java.util.regex.Matcher;
import java.util.regex.Pattern;
import java.util.stream.Collectors;

import org.apache.commons.lang.StringUtils;
import org.apache.logging.log4j.LogManager;
import org.apache.logging.log4j.Logger;
import org.codehaus.jettison.json.JSONException;
import org.codehaus.jettison.json.JSONObject;
import org.hibernate.criterion.Restrictions;
import org.openbravo.base.exception.OBException;
import org.openbravo.base.session.OBPropertiesProvider;
import org.openbravo.base.weld.WeldUtils;
import org.openbravo.client.application.attachment.AttachImplementationManager;
import org.openbravo.dal.core.OBContext;
import org.openbravo.dal.service.OBCriteria;
import org.openbravo.dal.service.OBDal;
import org.openbravo.erpCommon.businessUtility.Preferences;
import org.openbravo.erpCommon.utility.OBMessageUtils;
import org.openbravo.model.ad.access.Role;
import org.openbravo.model.ad.access.User;
import org.openbravo.model.ad.datamodel.Table;
import org.openbravo.model.ad.utility.Attachment;
import org.openbravo.model.common.enterprise.Organization;
import org.openbravo.model.common.enterprise.Warehouse;

import com.etendoerp.copilot.data.CopilotApp;
import com.etendoerp.copilot.data.CopilotAppSource;
import com.etendoerp.copilot.data.CopilotFile;
import com.etendoerp.copilot.data.CopilotModel;
import com.etendoerp.copilot.hook.CopilotFileHookManager;
import com.etendoerp.copilot.hook.OpenAIPromptHookManager;
import com.etendoerp.copilot.hook.ProcessHQLAppSource;
import com.smf.securewebservices.utils.SecureWebServicesUtils;


public class CopilotUtils {

  public static final HashMap<String, String> PROVIDER_MAP_CODE_NAME = buildProviderCodeMap();
  public static final HashMap<String, String> PROVIDER_MAP_CODE_DEFAULT_PROP = buildProviderCodeDefaulMap();

  private static final Logger log = LogManager.getLogger(CopilotUtils.class);
  private static final String BOUNDARY = UUID.randomUUID().toString();
  public static final String KB_VECTORDB_ID = "kb_vectordb_id";
  public static final String COPILOT_PORT = "COPILOT_PORT";
  public static final String COPILOT_HOST = "COPILOT_HOST";

  private static HashMap<String, String> buildProviderCodeMap() {
    HashMap<String, String> map = new HashMap<>();
    map.put(PROVIDER_OPENAI_VALUE, PROVIDER_OPENAI);
    map.put(PROVIDER_GEMINI_VALUE, PROVIDER_GEMINI);
    return map;
  }

  private static HashMap<String, String> buildProviderCodeDefaulMap() {
    HashMap<String, String> map = new HashMap<>();
    map.put(PROVIDER_OPENAI, "ETCOP_DefaultModelOpenAI");
    map.put(PROVIDER_GEMINI, "ETCOP_DefaultModelGemini");
    return map;
  }


  /**
   * This method is used to get the provider of a given CopilotApp instance.
   * It first checks if the CopilotApp instance and its provider are not null. If they are not null, it returns the provider of the CopilotApp instance.
   * If the CopilotApp instance or its provider is null, it retrieves the default provider from the system preferences.
   * The default provider is retrieved using the preference key "ETCOP_DefaultProvider".
   * The method uses the OBContext to get the current client, organization, user, and role for retrieving the preference value.
   * The provider code is then retrieved from the PROVIDER_MAP_CODE_NAME map using the provider code as the key.
   * If an exception occurs while executing any of the above steps, it throws an OBException with the message of the exception.
   *
   * @param app
   *     The CopilotApp instance for which the provider is to be retrieved.
   * @return The provider of the CopilotApp instance, or the default provider if the CopilotApp instance or its provider is null.
   * @throws OBException
   *     If an error occurs while retrieving the provider.
   */
  public static String getProvider(CopilotApp app) {
    try {
      String provCode = null;
      if (app != null && app.getModel() != null && StringUtils.isNotEmpty(app.getModel().getProvider())) {
        return app.getModel().getProvider();
      }
      if (app != null && StringUtils.isNotEmpty(app.getProvider())) {
        provCode = app.getProvider();
      } else {
        OBContext context = OBContext.getOBContext();
        provCode = Preferences.getPreferenceValue("ETCOP_DefaultProvider", true, context.getCurrentClient(),
            context.getCurrentOrganization(), context.getUser(), context.getRole(), null);
      }

      return PROVIDER_MAP_CODE_NAME.get(provCode);
    } catch (Exception e) {
      throw new OBException(e.getMessage());
    }
  }

  /**
   * This method is used to get the model of a given CopilotApp instance.
   * It calls the overloaded getAppModel method with the CopilotApp instance and its provider as arguments.
   * The provider of the CopilotApp instance is retrieved using the getProvider method.
   * If an exception occurs while getting the model or the provider, it throws an OBException with the message of the exception.
   *
   * @param app
   *     The CopilotApp instance for which the model is to be retrieved.
   * @return The model of the CopilotApp instance.
   * @throws OBException
   *     If an error occurs while retrieving the model or the provider.
   */
  public static String getAppModel(CopilotApp app) {
    try {
      String model = getAppModel(app, getProvider(app));
      logIfDebug("Selected model: " + model);
      return model;
    } catch (Exception e) {
      throw new OBException(e.getMessage());
    }
  }


  /**
   * This method is used to get the model of a given CopilotApp instance and a provider.
   * It first checks if the model and its search key of the CopilotApp instance are not null. If they are not null, it returns the search key of the model.
   * If the model or its search key is null, it retrieves the provider of the CopilotApp instance if the provider argument is null.
   * The provider of the CopilotApp instance is retrieved using the getProvider method.
   * It then checks if the provider is in the PROVIDER_MAP_CODE_DEFAULT_PROP map, and sets the preference accordingly.
   * If the provider is not in the map, it throws an OBException with a formatted message.
   * The preference value is then retrieved using the Preferences.getPreferenceValue method with the preference, the current client, organization, user, and role.
   * If an exception occurs while executing any of the above steps, it throws an OBException with the message of the exception.
   *
   * @param app
   *     The CopilotApp instance for which the model is to be retrieved.
   * @param provider
   *     The provider for which the model is to be retrieved.
   * @return The model of the CopilotApp instance, or the preference value if the model or its search key is null.
   * @throws OBException
   *     If an error occurs while retrieving the model, the provider, or the preference value.
   */
  public static String getAppModel(CopilotApp app, String provider) {
    try {
      String current_provider = provider;
      if (app.getModel() != null && app.getModel().getSearchkey() != null) {
        return app.getModel().getSearchkey();
      }
      // if the provider is not indicated we will read the provider of the app ( or the default if not set)
      OBContext context = OBContext.getOBContext();
      if (current_provider == null) {
        current_provider = getProvider(app);
      }
      String preference;
      if (!PROVIDER_MAP_CODE_DEFAULT_PROP.containsKey(current_provider)) {
        throw new OBException(String.format(OBMessageUtils.messageBD("ETCOP_MissingModel"), app.getName()));
      }
      preference = PROVIDER_MAP_CODE_DEFAULT_PROP.get(current_provider);

      return Preferences.getPreferenceValue(preference, true, context.getCurrentClient(),
          context.getCurrentOrganization(), context.getUser(), context.getRole(), null);

    } catch (Exception e) {
      throw new OBException(e.getMessage());
    }
  }


  public static void toVectorDB(String content, File fileToSend, String dbName, String format,
      boolean isBinary, boolean skipSplitting) throws JSONException {
    Properties properties = OBPropertiesProvider.getInstance().getOpenbravoProperties();
    String endpoint = "addToVectorDB";
    HttpResponse<String> responseFromCopilot;
    JSONObject jsonRequestForCopilot = new JSONObject();
    jsonRequestForCopilot.put("filename", fileToSend.getName());
    jsonRequestForCopilot.put(KB_VECTORDB_ID, dbName);
    jsonRequestForCopilot.put("extension", format);
    jsonRequestForCopilot.put("overwrite", false);
    jsonRequestForCopilot.put("skip_splitting", skipSplitting);

    responseFromCopilot = getResponseFromCopilot(properties, endpoint, jsonRequestForCopilot, fileToSend);

    if (responseFromCopilot == null || responseFromCopilot.statusCode() < 200 || responseFromCopilot.statusCode() >= 300) {
      throw new OBException(String.format(OBMessageUtils.messageBD("ETCOP_Error_sync_vectorDB")));
    }
  }

  public static HttpResponse<String> getResponseFromCopilot(Properties properties, String endpoint,
      JSONObject jsonBody, File fileToSend) {

    try {
      HttpClient client = HttpClient.newBuilder().build();
      String copilotPort = properties.getProperty(COPILOT_PORT, "5005");
      String copilotHost = properties.getProperty(COPILOT_HOST, "localhost");

      HttpRequest.BodyPublisher requestBodyPublisher;
      String contentType;

      if (fileToSend != null) {
        requestBodyPublisher = createMultipartBody(jsonBody, fileToSend);
        contentType = "multipart/form-data;boundary=" + BOUNDARY;
      } else {
        requestBodyPublisher = HttpRequest.BodyPublishers.ofString(jsonBody.toString());
        contentType = "application/json;charset=UTF-8";
      }

      HttpRequest copilotRequest = HttpRequest.newBuilder()
          .uri(new URI(String.format("http://%s:%s/%s", copilotHost, copilotPort, endpoint)))
          .header("Content-Type", contentType)
          .version(HttpClient.Version.HTTP_1_1)
          .POST(requestBodyPublisher)
          .build();

      return client.send(copilotRequest, HttpResponse.BodyHandlers.ofString());
    } catch (InterruptedException e) {
      Thread.currentThread().interrupt();
      throw new OBException(e);
    } catch (Exception e) {
      throw new OBException(e);
    }
  }

  private static HttpResponse<String> doGetCopilot(Properties properties, String endpoint) {
    try {
      HttpClient client = HttpClient.newBuilder().build();
      String copilotPort = properties.getProperty(COPILOT_PORT, "5005");
      String copilotHost = properties.getProperty(COPILOT_HOST, "localhost");

      HttpRequest copilotRequest = HttpRequest.newBuilder()
          .uri(new URI(String.format("http://%s:%s/%s", copilotHost, copilotPort, endpoint)))
          .GET()
          .build();

      return client.send(copilotRequest, HttpResponse.BodyHandlers.ofString());
    } catch (InterruptedException e) {
      Thread.currentThread().interrupt();
      throw new OBException(e);
    } catch (Exception e) {
      throw new OBException(e);
    }
  }


  private static HttpRequest.BodyPublisher createMultipartBody(JSONObject jsonBody, File file) throws Exception {
    var byteArrays = new ByteArrayOutputStream();
    var writer = new PrintWriter(new OutputStreamWriter(byteArrays, StandardCharsets.UTF_8), true);

    String kbVectorDBId = jsonBody.optString(KB_VECTORDB_ID);
    String text = jsonBody.optString("text", null);
    String extension = jsonBody.optString("extension");
    boolean overwrite = jsonBody.optBoolean("overwrite", false);
    boolean skipSplitting = jsonBody.optBoolean("skip_splitting", false);
    if (kbVectorDBId != null) {
      writer.append("--").append(BOUNDARY).append("\r\n");
      writer.append("Content-Disposition: form-data; name=\"kb_vectordb_id\"\r\n\r\n");
      writer.append(kbVectorDBId).append("\r\n");
    }
    if (text != null) {
      writer.append("--").append(BOUNDARY).append("\r\n");
      writer.append("Content-Disposition: form-data; name=\"text\"\r\n\r\n");
      writer.append(text).append("\r\n");
    }
    if (extension != null) {
      writer.append("--").append(BOUNDARY).append("\r\n");
      writer.append("Content-Disposition: form-data; name=\"extension\"\r\n\r\n");
      writer.append(extension).append("\r\n");
    }
    if (overwrite) {
      writer.append("--").append(BOUNDARY).append("\r\n");
      writer.append("Content-Disposition: form-data; name=\"overwrite\"\r\n\r\n");
      writer.append(String.valueOf(overwrite)).append("\r\n");
    }
    if (skipSplitting) {
      writer.append("--").append(BOUNDARY).append("\r\n");
      writer.append("Content-Disposition: form-data; name=\"skip_splitting\"\r\n\r\n");
      writer.append(String.valueOf(skipSplitting)).append("\r\n");
    }
    // File part
    if (file != null) {
      writer.append("--").append(BOUNDARY).append("\r\n");
      writer.append("Content-Disposition: form-data; name=\"file\"; filename=\"").append(file.getName()).append(
          "\"\r\n");
      writer.append("Content-Type: application/octet-stream\r\n\r\n");
      writer.flush();

      Files.copy(file.toPath(), byteArrays);
      writer.append("\r\n").flush();
    }

    writer.append("--").append(BOUNDARY).append("--\r\n");
    writer.close();

    return HttpRequest.BodyPublishers.ofByteArray(byteArrays.toByteArray());
  }


  public static void resetVectorDB(CopilotApp app) throws JSONException {
    Properties properties = OBPropertiesProvider.getInstance().getOpenbravoProperties();
    String dbName = "KB_" + app.getId();
    JSONObject jsonRequestForCopilot = new JSONObject();

    jsonRequestForCopilot.put(KB_VECTORDB_ID, dbName);
    String endpoint = "ResetVectorDB";
    HttpResponse<String> responseFromCopilot = getResponseFromCopilot(properties, endpoint, jsonRequestForCopilot,
        null);
    if (responseFromCopilot == null || responseFromCopilot.statusCode() < 200 || responseFromCopilot.statusCode() >= 300) {
      throw new OBException(String.format(OBMessageUtils.messageBD("ETCOP_ErrorResetVectorDB"), app.getName(),
          responseFromCopilot != null ? responseFromCopilot.body() : ""));
    }

  }

  public static void logIfDebug(String text) {
    if (log.isDebugEnabled()) {
      log.debug(text);
    }
  }

  public static File getFileFromCopilotFile(CopilotFile fileToSync) throws IOException {
    AttachImplementationManager aim = WeldUtils.getInstanceFromStaticBeanManager(AttachImplementationManager.class);
    OBCriteria<Attachment> attCrit = OBDal.getInstance().createCriteria(Attachment.class);
    attCrit.add(Restrictions.eq(Attachment.PROPERTY_RECORD, fileToSync.getId()));
    Attachment attach = (Attachment) attCrit.setMaxResults(1).uniqueResult();
    if (attach == null) {
      throwMissingAttachException(fileToSync);
    }
    ByteArrayOutputStream os = new ByteArrayOutputStream();
    aim.download(attach.getId(), os);
    //create a temp file
    String filename = attach.getName();
    if (filename.lastIndexOf(".") < 0) {
      throw new OBException(String.format(OBMessageUtils.messageBD("ETCOP_ErrorMissingExtension"), filename));
    }

    String fileWithoutExtension = filename.substring(0, filename.lastIndexOf("."));
    String extension = filename.substring(filename.lastIndexOf(".") + 1);

    File tempFile = File.createTempFile(fileWithoutExtension, "." + extension);
    boolean setW = tempFile.setWritable(true);
    if (!setW) {
      throw new OBException(String.format(OBMessageUtils.messageBD("ETCOP_ErrorTempFile"), fileToSync.getName()));
    }
    tempFile.deleteOnExit();
    os.writeTo(new FileOutputStream(tempFile));
    return tempFile;
  }

  public static void syncAppLangchainSource(CopilotAppSource appSource) throws IOException, JSONException {

    CopilotFile fileToSync = appSource.getFile();
    WeldUtils.getInstanceFromStaticBeanManager(CopilotFileHookManager.class).executeHooks(fileToSync);
    logIfDebug("Uploading file " + fileToSync.getName());

    String filename = fileToSync.getFilename();

    String extension = StringUtils.isNotEmpty(filename) ? filename.substring(filename.lastIndexOf(".") + 1) : null;

    File fileFromCopilotFile = null;
    if (isHQLQueryFile(fileToSync)) {
      String openaiFileId = appSource.getOpenaiIdFile();
      if (StringUtils.isNotEmpty(openaiFileId)) {
        logIfDebug("Deleting file " + appSource.getFile().getName());
        deleteFile(appSource.getOpenaiIdFile(), OpenAIUtils.getOpenaiApiKey());
      }


      fileFromCopilotFile = generateHQLFile(appSource);

    } else {
      fileFromCopilotFile = getFileFromCopilotFile(fileToSync);
    }

    String dbName = "KB_" + appSource.getEtcopApp().getId();
    boolean skipSplitting = appSource.getFile().isSkipSplitting();

    if (StringUtils.isEmpty(extension)) {
      extension = fileFromCopilotFile.getName().substring(fileFromCopilotFile.getName().lastIndexOf(".") + 1);
    }

    if (isValidExtension(extension)) {
      binaryFileToVectorDB(fileFromCopilotFile, dbName, extension, skipSplitting);
    } else {
      throw new OBException(String.format(OBMessageUtils.messageBD("ETCOP_ErrorInvalidFormat"), extension));
    }

    fileToSync.setLastSync(new Date());
    fileToSync.setUpdated(new Date());
    OBDal.getInstance().save(fileToSync);
    OBDal.getInstance().flush();
  }


  /**
   * Checks if the given file extension is valid.
   * This method compares the provided extension against a list of valid extensions
   * defined in the KB\_FILE\_VALID\_EXTENSIONS constant.
   *
   * @param extension
   *     The file extension to be checked.
   * @return true if the extension is valid, false otherwise.
   */
  private static boolean isValidExtension(String extension) {
    return Arrays.stream(KB_FILE_VALID_EXTENSIONS)
        .anyMatch(validExt -> StringUtils.equalsIgnoreCase(validExt, extension));
  }

  private static void binaryFileToVectorDB(File fileFromCopilotFile, String dbName,
      String extension, boolean skipSplitting) throws JSONException {
    toVectorDB(null, fileFromCopilotFile, dbName, extension, true, skipSplitting);
  }

  static File generateHQLFile(CopilotAppSource appSource) {
    String fileNameToCheck = ProcessHQLAppSource.getFileName(appSource);
    if (StringUtils.equalsIgnoreCase("kb", appSource.getBehaviour()) && (StringUtils.isEmpty(
        fileNameToCheck) || StringUtils.endsWithIgnoreCase(fileNameToCheck, ".csv"))) {
      throw new OBException(
          String.format(OBMessageUtils.messageBD("ETCOP_Error_Csv_KB"), appSource.getFile().getName()));
    }

    return ProcessHQLAppSource.getInstance().generate(appSource);
  }

  /**
   * Throws an OBException indicating that an attachment is missing.
   * This method checks the type of the CopilotFile and throws an exception with a specific error message
   * based on whether the file type is attached or not.
   *
   * @param fileToSync
   *     The CopilotFile instance for which the attachment is missing.
   * @throws OBException
   *     Always thrown to indicate the missing attachment.
   */
  public static void throwMissingAttachException(CopilotFile fileToSync) {
    String errMsg;
    String type = fileToSync.getType();
    if (StringUtils.equalsIgnoreCase(type, CopilotConstants.KBF_TYPE_ATTACHED)) {
      errMsg = String.format(OBMessageUtils.messageBD("ETCOP_ErrorMissingAttach"),
          fileToSync.getName());
    } else {
      errMsg = String.format(OBMessageUtils.messageBD("ETCOP_ErrorMissingAttachSync"),
          fileToSync.getName());
    }
    throw new OBException(errMsg);
  }

  public static void checkPromptLength(StringBuilder prompt) {
    if (prompt.length() > CopilotConstants.LANGCHAIN_MAX_LENGTH_PROMPT) {
      throw new OBException(String.format(OBMessageUtils.messageBD("ETCOP_MaxLengthPrompt")));
    }
  }

  public static String getAssistantPrompt(CopilotApp app) throws IOException {
    StringBuilder sb = new StringBuilder();
    sb.append(app.getPrompt());
    sb.append("\n");
    try {
      sb.append(WeldUtils.getInstanceFromStaticBeanManager(OpenAIPromptHookManager.class).executeHooks(app));
    } catch (OBException e) {
      log.error("Error executing hooks", e);
    }
    List<CopilotAppSource> appSourcesToAppend = app.getETCOPAppSourceList();
    //app sources to replace with an alias
    List<CopilotAppSource> appSourcesWithAlias = appSourcesToAppend.stream()
        .filter(appSource -> StringUtils.equalsIgnoreCase(appSource.getBehaviour(),
            CopilotConstants.FILE_BEHAVIOUR_SYSTEM) && StringUtils.isNotEmpty(appSource.getAlias()))
        .collect(Collectors.toList());
    //the app sources to append are the ones that are not with an alias
    appSourcesToAppend = appSourcesToAppend.stream().filter(
        appSource -> !appSourcesWithAlias.contains(appSource)).collect(Collectors.toList());
    sb = replaceAliasInPrompt(sb, appSourcesWithAlias);
    sb.append(getAppSourceContent(appSourcesToAppend, CopilotConstants.FILE_BEHAVIOUR_SYSTEM));

    return replaceCopilotPromptVariables(sb.toString());
  }

  /**
   * This method is used to replace a specific placeholder in a string with the host name of Etendo.
   * The placeholder is "@ETENDO_HOST@" and it is replaced with the value returned by the getEtendoHost() method.
   *
   * @param string
   *     The string in which the placeholder is to be replaced. It is expected to contain "@ETENDO_HOST@".
   * @return The string with the placeholder "@ETENDO_HOST@" replaced by the host name of Etendo.
   */
  public static String replaceCopilotPromptVariables(String string) {
    String stringParsed = StringUtils.replace(string, "@ETENDO_HOST@", getEtendoHost());
    stringParsed = StringUtils.replace(stringParsed, "@ETENDO_HOST_DOCKER@", getEtendoHostDocker());
    Properties properties = OBPropertiesProvider.getInstance().getOpenbravoProperties();
    stringParsed = StringUtils.replace(stringParsed, "@source.path@", getSourcesPath(properties));

    //check the If exists something like {SOMETHING} and replace it with {{SOMETHING}}, preserving the content inside
    Pattern pattern = Pattern.compile("\\{");
    Matcher matcher = pattern.matcher(stringParsed);
    stringParsed = matcher.replaceAll("\\{\\{");
    pattern = Pattern.compile("\\}");
    matcher = pattern.matcher(stringParsed);
    stringParsed = matcher.replaceAll("\\}\\}");
    // check that the result is correctly balanced
    if (StringUtils.countMatches(stringParsed, "{{") != StringUtils.countMatches(stringParsed, "}}")) {
      throw new OBException(String.format(OBMessageUtils.messageBD("ETCOP_BalancedBrackets")));
    }

    return stringParsed;
  }

  /**
   * Retrieves the source path from the provided properties.
   * This method checks if the application is running inside a Docker container.
   * If it is running inside Docker, it returns an empty string.
   * Otherwise, it retrieves the source path from the properties using the key "source.path".
   *
   * @param properties
   *     The properties object containing configuration values.
   * @return The source path if not running inside Docker, otherwise an empty string.
   * @throws RuntimeException
   *     If an error occurs while checking the running environment.
   */
  private static String getSourcesPath(Properties properties) {
    boolean inDocker;
    try {
      var resp = doGetCopilot(properties, "runningCheck");
      inDocker = StringUtils.contains(resp.body(), "docker");
      if (inDocker) {
        return "";
      }
      return properties.getProperty("source.path");
    } catch (Exception e) {
      throw new OBException(e);
    }
  }

  /**
   * This method retrieves the host name of Etendo from the system properties.
   * It uses the key "ETENDO_HOST" to fetch the value from the properties.
   * If the key is not found in the properties, it retu rns "ERROR" as a default value.
   *
   * @return The host name of Etendo if found, otherwise "ERROR".
   */
  public static String getEtendoHost() {
    Properties properties = OBPropertiesProvider.getInstance().getOpenbravoProperties();
    return properties.getProperty("ETENDO_HOST", "ETENDO_HOST_NOT_CONFIGURED");
  }

  private static String getEtendoHostDocker() {
    Properties properties = OBPropertiesProvider.getInstance().getOpenbravoProperties();
    String hostDocker = properties.getProperty("ETENDO_HOST_DOCKER", "");
    if (StringUtils.isEmpty(hostDocker)) {
      hostDocker = getEtendoHost();
    }
    return hostDocker;
  }

  public static String getCopilotHost() {
    Properties properties = OBPropertiesProvider.getInstance().getOpenbravoProperties();
    return properties.getProperty(COPILOT_HOST, "");
  }

  public static String getCopilotPort() {
    Properties properties = OBPropertiesProvider.getInstance().getOpenbravoProperties();
    return properties.getProperty(COPILOT_PORT, "5005");
  }


  public static String getAppSourceContent(List<CopilotAppSource> appSourceList, String type) {
    StringBuilder content = new StringBuilder();
    for (CopilotAppSource appSource : appSourceList) {
      if (StringUtils.equals(appSource.getBehaviour(), type) && appSource.getFile() != null) {
        try {
          String contentString = getAppSourceContent(appSource);
          content.append("\n---\n");
          content.append(appSource.getFile().getName()).append("\n");
          content.append(contentString).append("\n");
          content.append("\n---\n");
        } catch (MalformedInputException e) {
          throw new OBException(String.format(OBMessageUtils.messageBD("ETCOP_Error_MalformedSourceContent"),
              appSource.getFile().getName(), appSource.getEtcopApp().getName()));
        } catch (IOException e) {
          log.error(e);
          throw new OBException(e);
        }
      }
    }
    return content.toString();
  }

  public static String getAppSourceContent(CopilotAppSource appSource) throws IOException {
    File tempFile;
    if (CopilotConstants.isFileTypeLocalOrRemoteFile(appSource.getFile())) {
      tempFile = getFileFromCopilotFile(appSource.getFile());
    } else {
      tempFile = ProcessHQLAppSource.getInstance().generate(appSource);
    }
    return Files.readString(tempFile.toPath());
  }

  public static String generateEtendoToken() throws Exception {

    OBContext context = OBContext.getOBContext();
    Organization currentOrganization = OBDal.getInstance().get(Organization.class,
        context.getCurrentOrganization().getId());
    Role role = OBDal.getInstance().get(Role.class, context.getRole().getId());
    User user = OBDal.getInstance().get(User.class, context.getUser().getId());
    Warehouse warehouse = OBDal.getInstance().get(Warehouse.class, context.getWarehouse().getId());
    return SecureWebServicesUtils.generateToken(user, role, currentOrganization,
        warehouse);
  }

  /**
   * Purges the vector database for the given CopilotApp instance.
   * This method sends a request to the Copilot service to purge the vector database associated with the specified app.
   * If the response status code is not in the range of 200-299, it throws an OBException.
   *
   * @param app
   *     The CopilotApp instance for which the vector database is to be purged.
   * @throws JSONException
   *     If there is an error constructing the JSON request.
   * @throws OBException
   *     If the response from the Copilot service indicates a failure.
   */
  public static void purgeVectorDB(CopilotApp app) throws JSONException {
    Properties properties = OBPropertiesProvider.getInstance().getOpenbravoProperties();
    String dbName = "KB_" + app.getId();
    JSONObject jsonRequestForCopilot = new JSONObject();

    jsonRequestForCopilot.put(KB_VECTORDB_ID, dbName);
    String endpoint = "purgeVectorDB";
    HttpResponse<String> responseFromCopilot = getResponseFromCopilot(properties, endpoint, jsonRequestForCopilot,
        null);
    if (responseFromCopilot == null || responseFromCopilot.statusCode() < 200 || responseFromCopilot.statusCode() >= 300) {
      throw new OBException(String.format(OBMessageUtils.messageBD("ETCOP_ErrorResetVectorDB"), app.getName(),
          responseFromCopilot != null ? responseFromCopilot.body() : ""));
    }

  }

  /**
<<<<<<< HEAD
=======
   * Retrieves the configuration for all models in the system.
   * <p>
   * This method creates a JSON object containing the configuration details for each model,
   * organized by provider and model name. The configuration includes the maximum number of tokens
   * allowed for each model.
   *
   * @return A JSONObject representing the configuration of all models, organized by provider and model name.
   * @throws JSONException
   *     If an error occurs while creating the JSON object.
   */
  public static JSONObject getModelsConfigJSON() throws JSONException {
    JSONObject modelsConfig = new JSONObject();
    var models = OBDal.getInstance().createCriteria(CopilotModel.class).list();
    for (CopilotModel model : models) {
      String provider = model.getProvider() != null ? model.getProvider() : "null";
      String modelName = model.getSearchkey();
      Integer max_tokens = model.getMaxTokens() != null ? Math.toIntExact(model.getMaxTokens()) : null;
      if (!modelsConfig.has(provider)) {
        modelsConfig.put(provider, new JSONObject());
      }
      var providerConfig = modelsConfig.getJSONObject(provider);
      if (!providerConfig.has(modelName)) {
        providerConfig.put(modelName, new JSONObject());
      }
      var modelConfig = providerConfig.getJSONObject(modelName);
      modelConfig.put("max_tokens", max_tokens);
    }
    return modelsConfig;
  }

  /**
   * Generates a JSON object containing authentication information.
   * <p>
   * This method creates a JSON object and adds an authentication token to it if the role has web service enabled.
   *
   * @param role
   *     The role of the user.
   * @param context
   *     The OBContext containing the current session information.
   * @return A JSON object containing the authentication token.
   * @throws Exception
   *     If an error occurs while generating the token.
   */
  public static JSONObject getAuthJson(Role role, OBContext context) throws Exception {
    JSONObject authJson = new JSONObject();
    // Adding auth token to interact with the Etendo web services
    if (role.isWebServiceEnabled().booleanValue()) {
      authJson.put("ETENDO_TOKEN", getEtendoSWSToken(context, role));
    }
    return authJson;
  }

  /**
   * Generates a secure token for Etendo web services.
   * <p>
   * This method retrieves the user, current organization, and warehouse from the OBContext,
   * and then generates a secure token using these details.
   *
   * @param context
   *     The OBContext containing the current session information.
   * @param role
   *     The role of the user for which the token is being generated. If null, the role is retrieved from the context.
   * @return A secure token for Etendo web services.
   * @throws Exception
   *     If an error occurs while generating the token.
   */
  private static String getEtendoSWSToken(OBContext context, Role role) throws Exception {
    if (role == null) {
      role = OBDal.getInstance().get(Role.class, context.getRole().getId());
    }
    // Refresh to avoid LazyInitializationException
    User user = OBDal.getInstance().get(User.class, context.getUser().getId());
    Organization currentOrganization = OBDal.getInstance().get(Organization.class,
        context.getCurrentOrganization().getId());
    Warehouse warehouse = context.getWarehouse() != null ? OBDal.getInstance().get(Warehouse.class,
        context.getWarehouse().getId()) : null;
    return SecureWebServicesUtils.generateToken(user, role, currentOrganization, warehouse);
  }
  /**
>>>>>>> bccdf1d0
   * Retrieves an attachment associated with the given CopilotFile instance.
   * <p>
   * This method creates a criteria query to find an attachment that matches the given CopilotFile instance.
   * It filters the attachments by the record ID and table ID, and excludes the attachment with the same ID as the target instance.
   *
   * @param targetInstance
   *     The CopilotFile instance for which the attachment is to be retrieved.
   * @return The Attachment associated with the given CopilotFile instance, or null if no attachment is found.
   */
  public static Attachment getAttachment(CopilotFile targetInstance) {
    OBCriteria<Attachment> attchCriteria = OBDal.getInstance().createCriteria(Attachment.class);
    attchCriteria.add(Restrictions.eq(Attachment.PROPERTY_RECORD, targetInstance.getId()));
    attchCriteria.add(Restrictions.eq(Attachment.PROPERTY_TABLE,
        OBDal.getInstance().get(Table.class, CopilotConstants.COPILOT_FILE_AD_TABLE_ID)));
    attchCriteria.add(Restrictions.ne(Attachment.PROPERTY_ID, targetInstance.getId()));
    return (Attachment) attchCriteria.setMaxResults(1).uniqueResult();
  }

  /**
   * Attaches a file to the given CopilotFile instance.
   * <p>
   * This method uploads a file and associates it with the specified CopilotFile instance.
   *
   * @param hookObject
   *     The CopilotFile instance to which the file is to be attached.
   * @param aim
   *     The AttachImplementationManager used to handle the file upload.
   * @param file
   *     The file to be attached.
   */
  public static void attachFile(CopilotFile hookObject, AttachImplementationManager aim, File file) {
    aim.upload(new HashMap<>(), CopilotConstants.COPILOT_FILE_TAB_ID, hookObject.getId(),
        hookObject.getOrganization().getId(), file);
  }

  /**
   * Removes the attachment associated with the given CopilotFile instance.
   * <p>
   * This method retrieves the attachment associated with the specified CopilotFile instance and deletes it.
   *
   * @param aim
   *     The AttachImplementationManager used to handle the file deletion.
   * @param hookObject
   *     The CopilotFile instance whose attachment is to be removed.
   */
  public static void removeAttachment(AttachImplementationManager aim, CopilotFile hookObject) {
    Attachment attachment = CopilotUtils.getAttachment(hookObject);
    if (attachment != null) {
      aim.delete(attachment);
    }
  }

<<<<<<< HEAD
  /**
   * Retrieves the configuration for all models in the system.
   * <p>
   * This method creates a JSON object containing the configuration details for each model,
   * organized by provider and model name. The configuration includes the maximum number of tokens
   * allowed for each model.
   *
   * @return A JSONObject representing the configuration of all models, organized by provider and model name.
   * @throws JSONException
   *     If an error occurs while creating the JSON object.
   */
  public static JSONObject getModelsConfigJSON() throws JSONException {
    JSONObject modelsConfig = new JSONObject();
    var models = OBDal.getInstance().createCriteria(CopilotModel.class).list();
    for (CopilotModel model : models) {
      String provider = model.getProvider() != null ? model.getProvider() : "null";
      String modelName = model.getSearchkey();
      Integer max_tokens = model.getMaxTokens() != null ? Math.toIntExact(model.getMaxTokens()) : null;
      if (!modelsConfig.has(provider)) {
        modelsConfig.put(provider, new JSONObject());
      }
      var providerConfig = modelsConfig.getJSONObject(provider);
      if (!providerConfig.has(modelName)) {
        providerConfig.put(modelName, new JSONObject());
      }
      var modelConfig = providerConfig.getJSONObject(modelName);
      modelConfig.put("max_tokens", max_tokens);
    }
    return modelsConfig;
  }
=======
>>>>>>> bccdf1d0
}<|MERGE_RESOLUTION|>--- conflicted
+++ resolved
@@ -660,8 +660,59 @@
   }
 
   /**
-<<<<<<< HEAD
-=======
+   * Retrieves an attachment associated with the given CopilotFile instance.
+   * <p>
+   * This method creates a criteria query to find an attachment that matches the given CopilotFile instance.
+   * It filters the attachments by the record ID and table ID, and excludes the attachment with the same ID as the target instance.
+   *
+   * @param targetInstance
+   *     The CopilotFile instance for which the attachment is to be retrieved.
+   * @return The Attachment associated with the given CopilotFile instance, or null if no attachment is found.
+   */
+  public static Attachment getAttachment(CopilotFile targetInstance) {
+    OBCriteria<Attachment> attchCriteria = OBDal.getInstance().createCriteria(Attachment.class);
+    attchCriteria.add(Restrictions.eq(Attachment.PROPERTY_RECORD, targetInstance.getId()));
+    attchCriteria.add(Restrictions.eq(Attachment.PROPERTY_TABLE,
+        OBDal.getInstance().get(Table.class, CopilotConstants.COPILOT_FILE_AD_TABLE_ID)));
+    attchCriteria.add(Restrictions.ne(Attachment.PROPERTY_ID, targetInstance.getId()));
+    return (Attachment) attchCriteria.setMaxResults(1).uniqueResult();
+  }
+
+  /**
+   * Attaches a file to the given CopilotFile instance.
+   * <p>
+   * This method uploads a file and associates it with the specified CopilotFile instance.
+   *
+   * @param hookObject
+   *     The CopilotFile instance to which the file is to be attached.
+   * @param aim
+   *     The AttachImplementationManager used to handle the file upload.
+   * @param file
+   *     The file to be attached.
+   */
+  public static void attachFile(CopilotFile hookObject, AttachImplementationManager aim, File file) {
+    aim.upload(new HashMap<>(), CopilotConstants.COPILOT_FILE_TAB_ID, hookObject.getId(),
+        hookObject.getOrganization().getId(), file);
+  }
+
+  /**
+   * Removes the attachment associated with the given CopilotFile instance.
+   * <p>
+   * This method retrieves the attachment associated with the specified CopilotFile instance and deletes it.
+   *
+   * @param aim
+   *     The AttachImplementationManager used to handle the file deletion.
+   * @param hookObject
+   *     The CopilotFile instance whose attachment is to be removed.
+   */
+  public static void removeAttachment(AttachImplementationManager aim, CopilotFile hookObject) {
+    Attachment attachment = CopilotUtils.getAttachment(hookObject);
+    if (attachment != null) {
+      aim.delete(attachment);
+    }
+  }
+
+  /**
    * Retrieves the configuration for all models in the system.
    * <p>
    * This method creates a JSON object containing the configuration details for each model,
@@ -741,7 +792,6 @@
     return SecureWebServicesUtils.generateToken(user, role, currentOrganization, warehouse);
   }
   /**
->>>>>>> bccdf1d0
    * Retrieves an attachment associated with the given CopilotFile instance.
    * <p>
    * This method creates a criteria query to find an attachment that matches the given CopilotFile instance.
@@ -794,37 +844,4 @@
     }
   }
 
-<<<<<<< HEAD
-  /**
-   * Retrieves the configuration for all models in the system.
-   * <p>
-   * This method creates a JSON object containing the configuration details for each model,
-   * organized by provider and model name. The configuration includes the maximum number of tokens
-   * allowed for each model.
-   *
-   * @return A JSONObject representing the configuration of all models, organized by provider and model name.
-   * @throws JSONException
-   *     If an error occurs while creating the JSON object.
-   */
-  public static JSONObject getModelsConfigJSON() throws JSONException {
-    JSONObject modelsConfig = new JSONObject();
-    var models = OBDal.getInstance().createCriteria(CopilotModel.class).list();
-    for (CopilotModel model : models) {
-      String provider = model.getProvider() != null ? model.getProvider() : "null";
-      String modelName = model.getSearchkey();
-      Integer max_tokens = model.getMaxTokens() != null ? Math.toIntExact(model.getMaxTokens()) : null;
-      if (!modelsConfig.has(provider)) {
-        modelsConfig.put(provider, new JSONObject());
-      }
-      var providerConfig = modelsConfig.getJSONObject(provider);
-      if (!providerConfig.has(modelName)) {
-        providerConfig.put(modelName, new JSONObject());
-      }
-      var modelConfig = providerConfig.getJSONObject(modelName);
-      modelConfig.put("max_tokens", max_tokens);
-    }
-    return modelsConfig;
-  }
-=======
->>>>>>> bccdf1d0
 }