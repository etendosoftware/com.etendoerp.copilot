--- conflicted
+++ resolved
@@ -355,21 +355,15 @@
     }
 
     if (StringUtils.equalsIgnoreCase(extension, "pdf")) {
-<<<<<<< HEAD
       format = "pdf";
       File tempFile = getFileFromCopilotFile(fileToSync);
       String text = fileToBase64(tempFile);
       textToVectorDB(text, dbName, format);
-=======
-      String text = pdfToBase64(fileFromCopilotFile);
-      textToVectorDB(text, dbName, extension);
->>>>>>> 4213c9c0
     } else if (StringUtils.equalsIgnoreCase(extension, "md")) {
       String text = readFileToSync(fileFromCopilotFile);
       textToVectorDB(text, dbName, extension);
 
     } else if (StringUtils.equalsIgnoreCase(extension, "txt")) {
-<<<<<<< HEAD
       format = "txt";
       String text = readFileToSync(fileToSync);
       textToVectorDB(text, dbName, format);
@@ -380,10 +374,6 @@
       String zipEncoded = fileToBase64(tempFile);
       textToVectorDB(zipEncoded, dbName, format);
 
-=======
-      String text = readFileToSync(fileFromCopilotFile);
-      textToVectorDB(text, dbName, extension);
->>>>>>> 4213c9c0
     } else {
       throw new OBException(String.format(OBMessageUtils.messageBD("ETCOP_ErrorInvalidFormat"),
           extension));
