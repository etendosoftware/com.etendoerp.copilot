--- conflicted
+++ resolved
@@ -315,55 +315,6 @@
   }
 
   /**
-<<<<<<< HEAD
-   * Retrieves a file associated with the given {@link CopilotFile} instance.
-   * <p>
-   * This method fetches the attachment corresponding to the provided {@link CopilotFile},
-   * downloads its content, and creates a temporary file with the same name and extension.
-   * If the attachment is missing or the file lacks an extension, appropriate exceptions
-   * are thrown. The temporary file is marked for deletion upon JVM exit.
-   *
-   * @param fileToSync
-   *     The {@link CopilotFile} instance for which the associated file is to be retrieved.
-   * @return A {@link File} object representing the temporary file created from the attachment.
-   * @throws IOException
-   *     If an I/O error occurs during file creation or writing.
-   * @throws OBException
-   *     If the attachment is missing, the file lacks an extension, or the temporary file
-   *     cannot be made writable.
-   */
-  public static File getFileFromCopilotFile(CopilotFile fileToSync) throws IOException {
-    AttachImplementationManager aim = WeldUtils.getInstanceFromStaticBeanManager(AttachImplementationManager.class);
-    OBCriteria<Attachment> attCrit = OBDal.getInstance().createCriteria(Attachment.class);
-    attCrit.add(Restrictions.eq(Attachment.PROPERTY_RECORD, fileToSync.getId()));
-    Attachment attach = (Attachment) attCrit.setMaxResults(1).uniqueResult();
-    if (attach == null) {
-      throwMissingAttachException(fileToSync);
-    }
-    ByteArrayOutputStream os = new ByteArrayOutputStream();
-    aim.download(attach.getId(), os);
-    // create a temp file
-    String filename = attach.getName();
-    if (filename.lastIndexOf(".") < 0) {
-      throw new OBException(String.format(OBMessageUtils.messageBD("ETCOP_ErrorMissingExtension"), filename));
-    }
-
-    String fileWithoutExtension = filename.substring(0, filename.lastIndexOf("."));
-    String extension = filename.substring(filename.lastIndexOf(".") + 1);
-
-    File tempFile = File.createTempFile(fileWithoutExtension, "." + extension);
-    boolean setW = tempFile.setWritable(true);
-    if (!setW) {
-      throw new OBException(String.format(OBMessageUtils.messageBD("ETCOP_ErrorTempFile"), fileToSync.getName()));
-    }
-    tempFile.deleteOnExit();
-    os.writeTo(new FileOutputStream(tempFile));
-    return tempFile;
-  }
-
-  /**
-=======
->>>>>>> afd5a499
    * Synchronizes a LangChain source file for a given {@link CopilotAppSource}.
    * <p>
    * This method handles the synchronization of a LangChain source file by determining
@@ -405,11 +356,7 @@
 
     } else {
       // Retrieve the file for non-HQL query files
-<<<<<<< HEAD
-      fileFromCopilotFile = getFileFromCopilotFile(fileToSync);
-=======
       fileFromCopilotFile = FileUtils.getFileFromCopilotFile(fileToSync);
->>>>>>> afd5a499
     }
 
     // Prepare database and synchronization parameters
@@ -424,15 +371,9 @@
     }
 
     // Check if the file extension is valid
-<<<<<<< HEAD
-    if (isValidExtension(extension)) {
-      // Upload the file to the vector database
-      binaryFileToVectorDB(fileFromCopilotFile, dbName, extension, skipSplitting, maxChunkSize, chunkOverlap);
-=======
     if (FileUtils.isValidExtension(extension)) {
       // Upload the file to the vector database
       FileUtils.binaryFileToVectorDB(fileFromCopilotFile, dbName, extension, skipSplitting, maxChunkSize, chunkOverlap);
->>>>>>> afd5a499
     } else {
       // Throw an exception for invalid file formats
       throw new OBException(String.format(OBMessageUtils.messageBD("ETCOP_ErrorInvalidFormat"), extension));
@@ -446,81 +387,17 @@
   }
 
   /**
-<<<<<<< HEAD
-   * Checks if the given file extension is valid.
-   * This method compares the provided extension against a list of valid
-   * extensions
-   * defined in the KB\_FILE\_VALID\_EXTENSIONS constant.
-   *
-   * @param extension
-   *     The file extension to be checked.
-   * @return true if the extension is valid, false otherwise.
-   */
-  private static boolean isValidExtension(String extension) {
-    return Arrays.stream(KB_FILE_VALID_EXTENSIONS).anyMatch(
-        validExt -> StringUtils.equalsIgnoreCase(validExt, extension));
-  }
-
-  static void binaryFileToVectorDB(File fileFromCopilotFile, String dbName, String extension, boolean skipSplitting,
-      Long maxChunkSize, Long chunkOverlap) throws JSONException {
-    toVectorDB(fileFromCopilotFile, dbName, extension, skipSplitting, maxChunkSize, chunkOverlap);
-  }
-
-  static File generateHQLFile(CopilotAppSource appSource) {
-    String fileNameToCheck = ProcessHQLAppSource.getFileName(appSource);
-    if (StringUtils.equalsIgnoreCase("kb", appSource.getBehaviour()) && (StringUtils.isEmpty(
-        fileNameToCheck) || StringUtils.endsWithIgnoreCase(fileNameToCheck, ".csv"))) {
-      throw new OBException(
-          String.format(OBMessageUtils.messageBD("ETCOP_Error_Csv_KB"), appSource.getFile().getName()));
-    }
-
-    return ProcessHQLAppSource.getInstance().generate(appSource);
-  }
-
-  /**
-   * Throws an OBException indicating that an attachment is missing.
-   * This method checks the type of the CopilotFile and throws an exception with a
-   * specific error message
-   * based on whether the file type is attached or not.
-=======
    * Validates the length of the provided prompt.
    * <p>
    * This method checks if the length of the given prompt exceeds the maximum allowed
    * length defined by {@link CopilotConstants#LANGCHAIN_MAX_LENGTH_PROMPT}. If the length
    * exceeds the limit, an {@link OBException} is thrown with an appropriate error message.
->>>>>>> afd5a499
    *
    * @param prompt
    *     The {@link StringBuilder} containing the prompt to be validated.
    * @throws OBException
    *     If the prompt length exceeds the maximum allowed limit.
    */
-<<<<<<< HEAD
-  public static void throwMissingAttachException(CopilotFile fileToSync) {
-    String errMsg;
-    String type = fileToSync.getType();
-    if (StringUtils.equalsIgnoreCase(type, CopilotConstants.KBF_TYPE_ATTACHED)) {
-      errMsg = String.format(OBMessageUtils.messageBD("ETCOP_ErrorMissingAttach"), fileToSync.getName());
-    } else {
-      errMsg = String.format(OBMessageUtils.messageBD("ETCOP_ErrorMissingAttachSync"), fileToSync.getName());
-    }
-    throw new OBException(errMsg);
-  }
-
-  /**
-   * Validates the length of the provided prompt.
-   * <p>
-   * This method checks if the length of the given prompt exceeds the maximum allowed
-   * length defined by {@link CopilotConstants#LANGCHAIN_MAX_LENGTH_PROMPT}. If the length
-   * exceeds the limit, an {@link OBException} is thrown with an appropriate error message.
-   *
-   * @param prompt
-   *     The {@link StringBuilder} containing the prompt to be validated.
-   * @throws OBException
-   *     If the prompt length exceeds the maximum allowed limit.
-   */
-=======
->>>>>>> afd5a499
   public static void checkPromptLength(StringBuilder prompt) {
     if (prompt.length() > CopilotConstants.LANGCHAIN_MAX_LENGTH_PROMPT) {
       throw new OBException(String.format(OBMessageUtils.messageBD("ETCOP_MaxLengthPrompt")));
@@ -799,11 +676,7 @@
    * <p>
    * This method determines whether the file associated with the given {@link CopilotAppSource}
    * is an HQL query file. If it is, the file is generated using {@link ProcessHQLAppSource}.
-<<<<<<< HEAD
-   * Otherwise, the file is retrieved using the {@link #getFileFromCopilotFile(CopilotFile)} method.
-=======
    * Otherwise, the file is retrieved using the {@link FileUtils#getFileFromCopilotFile(CopilotFile)} method.
->>>>>>> afd5a499
    * The content of the file is then read and returned as a string.
    *
    * @param appSource
