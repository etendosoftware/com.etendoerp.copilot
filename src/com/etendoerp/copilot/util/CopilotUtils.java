--- conflicted
+++ resolved
@@ -647,7 +647,6 @@
   }
 
   /**
-<<<<<<< HEAD
    * Retrieves an attachment associated with the given CopilotFile instance.
    * <p>
    * This method creates a criteria query to find an attachment that matches the given CopilotFile instance.
@@ -700,7 +699,7 @@
     }
   }
 
-=======
+  /**
    * Retrieves the configuration for all models in the system.
    * <p>
    * This method creates a JSON object containing the configuration details for each model,
@@ -730,5 +729,4 @@
     }
     return modelsConfig;
   }
->>>>>>> 9b5be8af
 }