package com.etendoerp.copilot.process;


import static com.etendoerp.copilot.background.BulkTaskExec.*;
import static com.etendoerp.copilot.process.AddBulkTasks.getStatus;
import static com.etendoerp.copilot.process.EvalTask.evaluateTask;
import static com.etendoerp.copilot.rest.RestServiceUtil.APP_ID;
import static com.etendoerp.copilot.util.CopilotConstants.PROP_QUESTION;

import java.io.IOException;
import java.util.ArrayList;
import java.util.List;
import java.util.stream.Collectors;

<<<<<<< HEAD
import com.etendoerp.copilot.exceptions.CopilotExecutionException;
=======
import com.etendoerp.asyncprocess.startup.AsyncProcessStartup;
import org.apache.commons.lang3.StringUtils;
>>>>>>> 1427fb8b
import org.apache.commons.lang3.mutable.MutableBoolean;
import org.codehaus.jettison.json.JSONArray;
import org.codehaus.jettison.json.JSONException;
import org.codehaus.jettison.json.JSONObject;
import org.openbravo.base.session.OBPropertiesProvider;
import org.openbravo.dal.core.SessionHandler;
import org.openbravo.dal.service.OBDal;
import org.openbravo.erpCommon.utility.OBMessageUtils;
import org.openbravo.scheduling.ProcessLogger;
import org.slf4j.Logger;
import org.slf4j.LoggerFactory;

import com.etendoerp.copilot.rest.RestServiceUtil;
import com.etendoerp.task.data.Task;
import com.smf.jobs.Action;
import com.smf.jobs.ActionResult;
import com.smf.jobs.Result;

/**
 * ExampleButtonProcess class to handle the process execution for a button.
 */
public class ExecTask extends Action {

  private static final Logger log = LoggerFactory.getLogger(ExecTask.class);

  @Override
  protected ActionResult action(JSONObject parameters, MutableBoolean isStopped) {
    ActionResult actionResult = new ActionResult();
    try {
      // Example of custom logic executed when the button is clicked
      List<Task> selectedTasks = getTaskList(parameters);
      for (Task task : selectedTasks) {
        task.setStatus(getStatus(TASK_STATUS_IN_PROGRESS));
        OBDal.getInstance().save(task);
      }
      OBDal.getInstance().flush();
      SessionHandler.getInstance().commitAndStart();
      StringBuilder logMessage = new StringBuilder();
      for (Task task : selectedTasks) {
        OBDal.getInstance().refresh(task);
        String logErrorMsg = null;
        try {
          processTask(task, null);
        } catch (CopilotExecutionException e) {
          log.error("Error processing task " + task.getId() + ": " + e.getMessage(), e);
          logErrorMsg = e.getMessage();
          task.setStatus(getStatus(TASK_STATUS_PENDING));
        }
        logMessage.append("==============================\n");
        logMessage.append("Task ID: ").append(task.getId()).append("\n");
        logMessage.append("Status: ").append(task.getStatus()).append("\n");
        logMessage.append("Question (Human):\n").append(task.getEtcopQuestion()).append("\n");
        logMessage.append("Answer (AI):\n").append(task.getEtcopResponse()).append("\n");
        if (logErrorMsg != null) {
          logMessage.append("ERROR: ").append(logErrorMsg).append("\n");
        }
        logMessage.append("==============================\n\n");
      }
      actionResult.setType(Result.Type.SUCCESS);
      JSONObject message = new JSONObject();
      message.put("message",
          String.format(OBMessageUtils.messageBD("ETCOP_ExecTask_Success"), selectedTasks.size())
      );
      message.put("log", logMessage.toString());
      actionResult.setMessage(message.toString());
    } catch (Exception e) {
      try {
        actionResult.setMessage("Error during process execution: " + e.getMessage());
        actionResult.setType(Result.Type.ERROR);
      } catch (Exception ex) {
        log.error(ex.getMessage());
      }
    }
    return actionResult;
  }

  /**
   * Retrieves a list of {@link Task} objects based on the provided JSON parameters.
   * <p>
   * If the parameters contain an "asyncProcessId", the method extracts the task ID from the nested
   * "params" JSON object and returns a singleton list containing the corresponding {@link Task}.
   * If the task is not found, a {@link JSONException} is thrown.
   * <p>
   * Otherwise, the method expects a "recordIds" array in the parameters, retrieves each corresponding
   * {@link Task} by ID, and returns a list of these tasks.
   *
   * @param parameters
   *     The JSON object containing the parameters for task retrieval.
   * @return A list of {@link Task} objects corresponding to the provided parameters.
   * @throws JSONException
   *     If required fields are missing, malformed, or if a task cannot be found by ID.
   */
  public static List<Task> getTaskList(JSONObject parameters) throws JSONException {
    if (parameters.has("asyncProcessId")) {
      String paramsJsonString = parameters.getString("params");
      JSONObject paramsJson = new JSONObject(paramsJsonString);
      String taskId = paramsJson.getJSONObject("after").getString("etask_task_id");
      Task task = OBDal.getInstance().get(Task.class, taskId);
      if (task == null) {
        throw new JSONException("Task with ID " + taskId + " not found.");
      }
      return List.of(task);
    }
    JSONObject paramValuesJson = parameters;
    JSONArray recordIdsJson = paramValuesJson.getJSONArray("recordIds");
    ArrayList<String> recordIds = new ArrayList<>();
    for (int i = 0; i < recordIdsJson.length(); i++) {
      recordIds.add(recordIdsJson.getString(i));
    }
    return recordIds.stream().map(id -> OBDal.getInstance().get(Task.class, id)).collect(
        Collectors.toList());
  }

  /**
   * Processes the given {@link Task} by executing it and updating its status.
   * Logs the processing steps and errors using the provided {@link ProcessLogger}.
   *
   * <p>
   * On successful execution, the task status is set to completed. If an exception occurs,
   * the task status is set to in progress and the error is logged. In all cases, the task
   * is saved and the session is committed.
   * </p>
   *
   * @param task
   *     the {@link Task} to be processed
   * @param logger
   *     the {@link ProcessLogger} used for logging processing steps and errors; may be null
   */
  public static void processTask(Task task, ProcessLogger logger) throws CopilotExecutionException {
    try {
      if (logger != null) {
        logger.log("Processing task " + task.getId() + "\n");
      }

      execTask(task);
<<<<<<< HEAD
      task.setStatus(getStatus(TASK_STATUS_EVAL));
    } catch (CopilotExecutionException e) {
      throw e;
=======
      if (isAsyncJobsEnabled()) {
        task.setStatus(getStatus(TASK_STATUS_EVAL));
      } else {
        evaluateTask(task, logger);
      }
>>>>>>> 1427fb8b
    } catch (Exception e) {
      if (logger != null) {
        logger.log("Error processing task " + task.getId() + ": " + e.getMessage() + "\n");
      }
      throw new CopilotExecutionException(e);
    } finally {
      OBDal.getInstance().save(task);
      OBDal.getInstance().flush();
      SessionHandler.getInstance().commitAndStart();
    }
  }

  /**
   * Executes a task by sending its question to a remote service and storing the response.
   *
   * <p>This method performs the following steps:
   * <ul>
   *   <li>Retrieves the question and agent associated with the given {@link Task}.</li>
   *   <li>Constructs a JSON request body containing the agent ID and the question.</li>
   *   <li>Sends the request to a remote service using {@code RestServiceUtil.handleQuestion}.</li>
   *   <li>Stores the response in the task object.</li>
   *   <li>Saves and flushes the updated task using the OBDal persistence layer.</li>
   * </ul>
   *
   * @param task
   *     The {@link Task} to execute and update with the response.
   * @throws JSONException
   *     If there is an error constructing the JSON request body.
   * @throws IOException
   *     If an I/O error occurs during the remote service call.
   */
  public static void execTask(Task task)
      throws JSONException, IOException, CopilotExecutionException {
    String question = task.getEtcopQuestion();
    var agent = task.getETCOPAgent();
    JSONObject body = new JSONObject();
    body.put(APP_ID, agent.getId());
    body.put(PROP_QUESTION, question);
    try {
      var responseQuest = RestServiceUtil.handleQuestion(false, null, body);
      task.setEtcopResponse(responseQuest.toString());
    } catch (Exception e) {
      throw new CopilotExecutionException(e);
    }

    OBDal.getInstance().save(task);
    OBDal.getInstance().flush();
  }

  /**
   * Returns the {@link Class} object associated with the {@link Task} input type.
   * This method is typically used to specify the expected input type for the process.
   *
   * @return the {@code Class} object representing {@code Task}
   */
  @Override
  protected Class<Task> getInputClass() {
    return Task.class;
  }

  /**
   * Checks if asynchronous jobs are enabled based on the Openbravo properties configuration.
   *
   * <p>This method retrieves the `kafka.enable` property from the Openbravo properties file
   * and compares its value to "true" (case-insensitive). If the property is not defined,
   * it defaults to "false".
   *
   * @return `true` if asynchronous jobs are enabled, otherwise `false`.
   */
  private static boolean isAsyncJobsEnabled() {
    var obProps = OBPropertiesProvider.getInstance().getOpenbravoProperties();
    return obProps.containsKey("kafka.enable") && StringUtils.equalsIgnoreCase(
            obProps.getProperty("kafka.enable", "false"), "true");
  }
}<|MERGE_RESOLUTION|>--- conflicted
+++ resolved
@@ -12,12 +12,9 @@
 import java.util.List;
 import java.util.stream.Collectors;
 
-<<<<<<< HEAD
 import com.etendoerp.copilot.exceptions.CopilotExecutionException;
-=======
 import com.etendoerp.asyncprocess.startup.AsyncProcessStartup;
 import org.apache.commons.lang3.StringUtils;
->>>>>>> 1427fb8b
 import org.apache.commons.lang3.mutable.MutableBoolean;
 import org.codehaus.jettison.json.JSONArray;
 import org.codehaus.jettison.json.JSONException;
@@ -153,17 +150,11 @@
       }
 
       execTask(task);
-<<<<<<< HEAD
-      task.setStatus(getStatus(TASK_STATUS_EVAL));
-    } catch (CopilotExecutionException e) {
-      throw e;
-=======
       if (isAsyncJobsEnabled()) {
         task.setStatus(getStatus(TASK_STATUS_EVAL));
       } else {
         evaluateTask(task, logger);
       }
->>>>>>> 1427fb8b
     } catch (Exception e) {
       if (logger != null) {
         logger.log("Error processing task " + task.getId() + ": " + e.getMessage() + "\n");
