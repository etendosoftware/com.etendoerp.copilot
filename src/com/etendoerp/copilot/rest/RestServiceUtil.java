--- conflicted
+++ resolved
@@ -918,31 +918,12 @@
     OBContext context = OBContext.getOBContext();
     JSONObject jsonExtraInfo = new JSONObject();
     Role role = OBDal.getInstance().get(Role.class, context.getRole().getId());
-<<<<<<< HEAD
-    if (role.isWebServiceEnabled().booleanValue()) {
-      try {
-        //Refresh to avoid LazyInitializationException
-        User user = OBDal.getInstance().get(User.class, context.getUser().getId());
-        Organization currentOrganization = OBDal.getInstance().get(Organization.class,
-            context.getCurrentOrganization().getId());
-        Warehouse warehouse = context.getWarehouse() != null ?
-            OBDal.getInstance().get(Warehouse.class, context.getWarehouse().getId()) : null;
-        jsonExtraInfo.put("auth", new JSONObject().put("ETENDO_TOKEN",
-            SecureWebServicesUtils.generateToken(user, role, currentOrganization,
-                warehouse)));
-        jsonExtraInfo.put("model_config", CopilotUtils.getModelsConfigJSON());
-        jsonRequest.put("extra_info", jsonExtraInfo);
-      } catch (Exception e) {
-        log.error("Error adding auth token to extraInfo", e);
-      }
-=======
     try {
       jsonExtraInfo.put("auth", CopilotUtils.getAuthJson(role, context));
       jsonExtraInfo.put("model_config", CopilotUtils.getModelsConfigJSON());
       jsonRequest.put("extra_info", jsonExtraInfo);
     } catch (Exception e) {
       log.error("Error adding auth token to extraInfo", e);
->>>>>>> bccdf1d0
     }
     try {
       WeldUtils.getInstanceFromStaticBeanManager(CopilotQuestionHookManager.class).executeHooks(copilotApp,
