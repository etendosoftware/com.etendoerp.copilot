package com.etendoerp.copilot.rest;

import static com.etendoerp.copilot.util.CopilotUtils.getAppSourceContent;
import static com.etendoerp.webhookevents.webhook_util.OpenAPISpecUtils.PROP_NAME;

import java.io.BufferedReader;
import java.io.File;
import java.io.IOException;
import java.io.InputStream;
import java.io.InputStreamReader;
import java.io.PrintWriter;
import java.net.HttpURLConnection;
import java.net.URI;
import java.net.URISyntaxException;
import java.net.URL;
import java.net.http.HttpClient;
import java.net.http.HttpRequest;
import java.net.http.HttpResponse;
import java.sql.Timestamp;
import java.time.Instant;
import java.util.ArrayList;
import java.util.Date;
import java.util.HashSet;
import java.util.List;
import java.util.UUID;
import java.util.concurrent.TransferQueue;
import java.util.stream.Collectors;

import javax.servlet.http.HttpServletRequest;
import javax.servlet.http.HttpServletResponse;

import org.apache.commons.fileupload.FileItem;
import org.apache.commons.fileupload.disk.DiskFileItem;
import org.apache.commons.lang3.StringUtils;
import org.apache.logging.log4j.LogManager;
import org.apache.logging.log4j.Logger;
import org.codehaus.jettison.json.JSONArray;
import org.codehaus.jettison.json.JSONException;
import org.codehaus.jettison.json.JSONObject;
import org.hibernate.criterion.Order;
import org.hibernate.criterion.Restrictions;
import org.openbravo.base.exception.OBException;
import org.openbravo.base.session.OBPropertiesProvider;
import org.openbravo.base.weld.WeldUtils;
import org.openbravo.dal.core.OBContext;
import org.openbravo.dal.service.OBCriteria;
import org.openbravo.dal.service.OBDal;
import org.openbravo.erpCommon.utility.OBMessageUtils;
import org.openbravo.model.ad.access.Role;
import org.openbravo.model.ad.access.User;
import org.openbravo.model.ad.module.Module;
import org.openbravo.model.ad.system.Language;
import org.openbravo.model.ad.ui.Message;
import org.openbravo.model.ad.ui.MessageTrl;

import com.etendoerp.copilot.data.Conversation;
import com.etendoerp.copilot.data.CopilotApp;
import com.etendoerp.copilot.data.CopilotAppSource;
import com.etendoerp.copilot.data.CopilotFile;
import com.etendoerp.copilot.data.CopilotRoleApp;
import com.etendoerp.copilot.hook.CopilotQuestionHookManager;
import com.etendoerp.copilot.util.CopilotConstants;
import com.etendoerp.copilot.util.CopilotUtils;
import com.etendoerp.copilot.util.OpenAIUtils;
import com.etendoerp.copilot.util.TrackingUtil;

public class RestServiceUtil {


  public static final Logger log = LogManager.getLogger(RestServiceUtil.class);

  public static final String QUESTION = "/question";
  public static final String GRAPH = "/graph";
  public static final String AQUESTION = "/aquestion";
  public static final String AGRAPH = "/agraph";
  public static final String GET_ASSISTANTS = "/assistants";
  public static final String APP_ID = "app_id";
  public static final String PROP_ASSISTANT_ID = "assistant_id";
  public static final String PROP_RESPONSE = "response";
  public static final String PROP_TEMPERATURE = "temperature";
  public static final String PROP_DESCRIPTION = "description";
  public static final String PROP_CONVERSATION_ID = "conversation_id";
  public static final String PROP_QUESTION = "question";
  public static final String PROP_TYPE = "type";
  public static final String PROP_HISTORY = "history";
  public static final String PROP_CODE_EXECUTION = "code_execution";
  public static final String COPILOT_MODULE_ID = "0B8480670F614D4CA99921D68BB0DD87";
  public static final String APPLICATION_JSON_CHARSET_UTF_8 = "application/json;charset=UTF-8";
  public static final String FILE = "/file";
  public static final String PROP_PROVIDER = "provider";
  public static final String PROP_MODEL = "model";
  public static final String PROP_SYSTEM_PROMPT = "system_prompt";
<<<<<<< HEAD
  private static final String PROP_TOOLS = "tools";
  private static final String PROP_KB_VECTORDB_ID = "kb_vectordb_id";
  public static final String PROP_KB_SEARCH_K = "kb_search_k";
=======
  public static final String PROP_TOOLS = "tools";
  public static final String PROP_KB_VECTORDB_ID = "kb_vectordb_id";
  public static final String PROP_KB_SEARCH_K = "kb_search_k";

  private RestServiceUtil() {
  }
>>>>>>> afd5a499

  /**
   * This method is used to add extra context to the request for Copilot, based on the hooks defined
   * for the CopilotApp.
   */
  static JSONObject getJSONLabels() {
    try {
      OBContext.setAdminMode(false);
      Language lang = OBContext.getOBContext().getLanguage();
      Module module = OBDal.getInstance().get(Module.class, COPILOT_MODULE_ID);
      JSONObject jsonLabels = new JSONObject();

      if (StringUtils.equals(module.getLanguage().getId(), lang.getId())) {
        OBCriteria<Message> msgCrit = OBDal.getInstance().createCriteria(Message.class);
        msgCrit.add(Restrictions.eq(Message.PROPERTY_MODULE, module));
        List<Message> msgList = msgCrit.list();
        for (Message msg : msgList) {
          try {
            jsonLabels.put(msg.getIdentifier(), msg.getMessageText());
          } catch (JSONException e) {
            log.error(e);
          }
        }
        return jsonLabels;
      } else {
        OBCriteria<MessageTrl> msgTrlCrit = OBDal.getInstance().createCriteria(MessageTrl.class);
        msgTrlCrit.add(Restrictions.eq(MessageTrl.PROPERTY_LANGUAGE, lang));
        msgTrlCrit.createAlias(MessageTrl.PROPERTY_MESSAGE, "msg");
        msgTrlCrit.add(Restrictions.eq("msg." + Message.PROPERTY_MODULE, module));
        List<MessageTrl> msgTrlList = msgTrlCrit.list();
        for (MessageTrl msgTrl : msgTrlList) {
          try {
            jsonLabels.put(msgTrl.getMessage().getIdentifier(), msgTrl.getMessageText());
          } catch (JSONException e) {
            log.error(e);
          }
        }
        return jsonLabels;
      }

    } finally {
      OBContext.restorePreviousMode();
    }

  }

  /**
   * Processes a list of file items and handles each file by creating a temporary file
   * and performing necessary operations based on its storage location.
   * <p>
   * This method iterates through the provided list of `FileItem` objects, checks whether
   * each item is a form field or a file, and processes the file accordingly. If the file
   * is in memory, it writes the content to a temporary file. If the file is on disk, it
   * attempts to rename it to a temporary file. The method also validates the file size
   * and adds the processed file's information to a JSON response object.
   *
   * @param items
   *     A {@link List} of {@link FileItem} objects representing the files to be processed.
   * @param endpoint
   *     A {@link String} representing the endpoint to which the file will be sent.
   * @return A {@link JSONObject} containing the processed file information.
   * @throws Exception
   *     If an error occurs during file processing or temporary file creation.
   */
  public static JSONObject handleFile(List<FileItem> items, String endpoint) throws Exception {
    logIfDebug(String.format("items: %d", items.size()));
    JSONObject responseJson = new JSONObject();
    // Create a list of files to delete them later when the process finishes
    for (FileItem item : items) {
      if (item.isFormField()) {
        continue;
      }
      DiskFileItem itemDisk = (DiskFileItem) item;
      String originalFileName = item.getName();
      String extension = originalFileName.substring(originalFileName.lastIndexOf("."));
      String filenameWithoutExt = originalFileName.substring(0, originalFileName.lastIndexOf("."));
      // Check if the file is in memory or on disk and create a temp file
      File f = File.createTempFile(filenameWithoutExt + "_", extension);
      f.deleteOnExit();
      if (itemDisk.isInMemory()) {
        // If the file is in memory, write it to the temp file
        itemDisk.write(f);
      } else {
        // If the file is on disk, copy it to the temp file
        boolean successRename = itemDisk.getStoreLocation().renameTo(f);
        if (!successRename) {
          throw new OBException(String.format(OBMessageUtils.messageBD("ETCOP_ErrorSavingFile"), item.getName()));
        }
      }
      checkSizeFile(f);
      responseJson.put(item.getFieldName(), handleFile(f, originalFileName, endpoint));
    }

    return responseJson;
  }

  /**
   * This method is used to save a file in the temp folder of the server. The file is saved with a
   * UUID as name.
   *
   * @param f
   * @param originalFileName
   * @param endpoint
   * @throws IOException
   */

  public static String handleFile(File f, String originalFileName, String endpoint) throws IOException, JSONException {
    return handleFile(f, endpoint);
  }

  /**
   * This method is used to save a file in the temp folder of the server. The file is saved with a
   * UUID as name.
   *
   * @param f
   * @param endpoint
   * @throws IOException
   */
  public static String handleFile(File f, String endpoint) throws IOException, JSONException {
    var prop = OBPropertiesProvider.getInstance().getOpenbravoProperties();
    var response = CopilotUtils.getResponseFromCopilot(prop, endpoint, new JSONObject(), f);
    if (response == null) {
      throw new OBException(OBMessageUtils.messageBD("ETCOP_ErrorSavingFile"));
    }
    var jsonResponseStr = response.body();
    logIfDebug("Response from Copilot: " + jsonResponseStr);
    JSONObject jsonObject = new JSONObject(jsonResponseStr);
    return jsonObject.optString("answer");
  }


  /**
   * This method is used to save a file in the temp folder of the server. The file is saved with a
   * UUID as name.
   *
   * @param f
   */
  private static void checkSizeFile(File f) {
    //check the size of the file: must be max 512mb
    long size = f.length();
    if (size > 512 * 1024 * 1024) {
      throw new OBException(
          String.format(OBMessageUtils.messageBD("ETCOP_FileTooBig"), f.getName()));
    }
  }

  /**
   * This method is used to save a file in the temp folder of the server. The file is saved with a
   * UUID as name.
   *
   * @param msg
   */
  private static void logIfDebug(String msg) {
    if (log.isDebugEnabled()) {
      log.debug(msg);
    }
  }


  /**
   * This method is used to save a file in the temp folder of the server. The file is saved with a
   * UUID as name.
   *
   * @param queue
   * @param data
   */
  public static void sendData(TransferQueue<String> queue, String data) {
    if (queue == null) {
      return;
    }
    try {
      queue.transfer(data);
    } catch (InterruptedException e) {
      log.error(e);
    }
  }

  /**
   * This method is used to save a file in the temp folder of the server. The file is saved with a
   * UUID as name.
   *
   * @param isAsyncRequest
   * @param queue
   * @param jsonRequest
   * @throws JSONException
   * @throws IOException
   */
  public static JSONObject handleQuestion(boolean isAsyncRequest, HttpServletResponse queue,
      JSONObject jsonRequest) throws JSONException, IOException {
    String conversationId = jsonRequest.optString(PROP_CONVERSATION_ID);
    String appId = jsonRequest.getString(APP_ID);
    String question = jsonRequest.getString(PROP_QUESTION);
    List<String> filesReceived = getFilesReceived(jsonRequest);
    String questionAttachedFileId = jsonRequest.optString("file");
    CopilotApp copilotApp = CopilotUtils.getAssistantByIDOrName(appId);
    switch (copilotApp.getAppType()) {
      case CopilotConstants.APP_TYPE_OPENAI:
        if (StringUtils.isEmpty(copilotApp.getOpenaiIdAssistant())) {
          throw new OBException(String.format(OBMessageUtils.messageBD("ETCOP_OpenAIAppNotSync"), appId));
        }
        CopilotUtils.validateOpenAIKey();
        break;
      case CopilotConstants.APP_TYPE_LANGCHAIN:
        CopilotUtils.validateOpenAIKey();
        break;
      case CopilotConstants.APP_TYPE_MULTIMODEL:
        break;
      case CopilotConstants.APP_TYPE_LANGGRAPH:
        break;
      default:
        log.warn("Unsupported app type: {}", copilotApp.getAppType());
    }
    return handleQuestion(isAsyncRequest, queue, copilotApp, conversationId, question, filesReceived);
  }


  /**
   * Extracts a list of file identifiers from a JSON request.
   *
   * @param jsonRequest
   *     the JSON object containing the file identifiers.
   * @return a list of file identifiers. If the "file" field is empty or not a valid JSON array, an empty list is returned.
   */
  private static List<String> getFilesReceived(JSONObject jsonRequest) {
    List<String> result = new ArrayList<>();
    String questionAttachedFileIds = jsonRequest.optString("file");
    if (StringUtils.isEmpty(questionAttachedFileIds)) {
      return result;
    }
    if (!StringUtils.startsWith(questionAttachedFileIds, "[")) {
      result.add(questionAttachedFileIds);
      return result;
    }
    try {
      JSONArray jsonArray = new JSONArray(questionAttachedFileIds);
      for (int i = 0; i < jsonArray.length(); i++) {
        result.add(jsonArray.getString(i));
      }
    } catch (JSONException e) {
      log.error(e);
    }
    return result;
  }

  /**
   * This method is used to save a file in the temp folder of the server. The file is saved with a
   * UUID as name.
   *
   * @param asyncRequest
   * @param response
   * @param inputStream
   */
  private static JSONObject serverSideEvents(boolean asyncRequest, HttpServletResponse response,
      InputStream inputStream) {
    setEventStreamMode(response);
    String lastLine = "";
    try (PrintWriter writerToFront = response.getWriter(); BufferedReader readerFromCopilot = new BufferedReader(
        new InputStreamReader(inputStream))) {
      if (asyncRequest) {
        sendEventToFront(writerToFront, "{}", true);
      }
      String currentLine;
      while ((currentLine = readerFromCopilot.readLine()) != null) {
        if (asyncRequest) {
          if (currentLine.startsWith("data:")) {
            sendEventToFront(writerToFront, currentLine, false);
          }
        }
        lastLine = currentLine;
      }

      if (!asyncRequest) {
        writerToFront.write(lastLine);
      }
      writerToFront.close();

      var jsonLastLine = StringUtils.isNotEmpty(lastLine) ? new JSONObject(
          asyncRequest ? lastLine.substring(5) : lastLine) : null;
      if (jsonLastLine != null
          && jsonLastLine.has("answer")
          && jsonLastLine.getJSONObject("answer").has("role")
          && (StringUtils.equalsIgnoreCase(jsonLastLine.getJSONObject("answer").optString("role"), "null") ||
          StringUtils.equalsIgnoreCase(jsonLastLine.getJSONObject("answer").optString("role"), "error"))) {
        return jsonLastLine.getJSONObject("answer");
      }
      return new JSONObject();
    } catch (JSONException | IOException e) {
      throw new RuntimeException(e);
    } finally {
      try {
        inputStream.close();
      } catch (Exception e) {
      }
    }
  }

  /**
   * This method is used to save a file in the temp folder of the server. The file is saved with a
   * UUID as name.
   *
   * @param asyncRequest
   * @param queue
   * @param copilotApp
   * @param conversationId
   * @param question
   * @param questionAttachedFileIds
   * @throws IOException
   * @throws JSONException
   */
  public static JSONObject handleQuestion(boolean asyncRequest, HttpServletResponse queue, CopilotApp copilotApp,
      String conversationId,
      String question,
      List<String> questionAttachedFileIds) throws IOException, JSONException {
    if (copilotApp == null) {
      throw new OBException(String.format(OBMessageUtils.messageBD("ETCOP_AppNotFound")));
    }
    refreshDynamicFiles(copilotApp);
    // read the json sent
    var properties = OBPropertiesProvider.getInstance().getOpenbravoProperties();
    String appType;
    JSONObject finalResponseAsync; // For save the response in case of async
    String copilotPort = properties.getProperty("COPILOT_PORT", "5005");
    String copilotHost = properties.getProperty("COPILOT_HOST", "localhost");
    JSONObject jsonRequestForCopilot = new JSONObject();
    boolean isGraph = CopilotUtils.checkIfGraphQuestion(copilotApp);
    //the app_id is the id of the CopilotApp, must be converted to the id of the openai assistant (if it is an openai assistant)
    // and we need to add the type of the assistant (openai or langchain)
    appType = copilotApp.getAppType();
    List<String> allowedAppTypes = List.of(CopilotConstants.APP_TYPE_LANGCHAIN, CopilotConstants.APP_TYPE_LANGGRAPH,
        CopilotConstants.APP_TYPE_OPENAI, CopilotConstants.APP_TYPE_MULTIMODEL);
    if (isLangchainDerivatedAssistant(appType) && StringUtils.isEmpty(conversationId)) {
      conversationId = UUID.randomUUID().toString();
    }
    generateAssistantStructure(copilotApp, conversationId, appType, isGraph, jsonRequestForCopilot);
    if (StringUtils.isNotEmpty(conversationId)) {
      jsonRequestForCopilot.put(PROP_CONVERSATION_ID, conversationId);
    }
    question += getAppSourceContent(copilotApp.getETCOPAppSourceList(), CopilotConstants.FILE_BEHAVIOUR_QUESTION);
    CopilotUtils.checkQuestionPrompt(question);
    jsonRequestForCopilot.put(PROP_QUESTION, question);
    addAppSourceFileIds(copilotApp, questionAttachedFileIds);
    handleFileIds(questionAttachedFileIds, jsonRequestForCopilot);
    question += appendLocalFileIds(questionAttachedFileIds);
    addExtraContextWithHooks(copilotApp, jsonRequestForCopilot);
    String bodyReq = jsonRequestForCopilot.toString();
    String endpoint;
    if (isGraph) {
      if (asyncRequest) {
        endpoint = AGRAPH;
      } else {
        endpoint = GRAPH;
      }
    } else {
      if (asyncRequest) {
        endpoint = AQUESTION;
      } else {
        endpoint = QUESTION;
      }
    }
    logIfDebug("Request to Copilot:);");
    logIfDebug(new JSONObject(bodyReq).toString(2));
    URL url = new URL(String.format("http://%s:%s" + endpoint, copilotHost, copilotPort));
    try {
      HttpURLConnection connection = (HttpURLConnection) url.openConnection();
      connection.setRequestMethod("POST");
      connection.setRequestProperty("Content-Type", "application/json");
      connection.setDoOutput(true);
      connection.setDoInput(true);
      connection.getOutputStream().write(jsonRequestForCopilot.toString().getBytes());
      if (asyncRequest) {
        finalResponseAsync = serverSideEvents(asyncRequest, queue, connection.getInputStream());
      } else {
        String responseFromCopilot = new BufferedReader(new InputStreamReader(connection.getInputStream()))
            .lines().collect(Collectors.joining("\n"));
        finalResponseAsync = new JSONObject(responseFromCopilot);
      }
    } catch (Exception e) {
      log.error(e);
      Thread.currentThread().interrupt();
      throw new OBException(OBMessageUtils.messageBD("ETCOP_ConnError"));
    }
    if (finalResponseAsync == null) {
      TrackingUtil.getInstance().trackQuestion(finalResponseAsync.optString(PROP_CONVERSATION_ID), question,
          copilotApp);
      boolean isError = finalResponseAsync.has("role") && StringUtils.equalsIgnoreCase(
          finalResponseAsync.optString("role"), "error");
      TrackingUtil.getInstance().trackResponse(finalResponseAsync.optString(PROP_CONVERSATION_ID),
          finalResponseAsync.optString(PROP_RESPONSE), copilotApp, isError);
      return null;
    }
    JSONObject responseOriginal = new JSONObject();
    responseOriginal.put(APP_ID, copilotApp.getId());
    if (!finalResponseAsync.has("answer")) {
      String message = "";
      if (finalResponseAsync.has("detail")) {
        JSONArray detail = finalResponseAsync.getJSONArray("detail");
        if (detail.length() > 0) {
          message = ((JSONObject) detail.get(0)).getString("message");
        }
      }
      if (!message.isEmpty()) {
        throw new OBException(String.format(OBMessageUtils.messageBD("ETCOP_CopilotError"), message));
      }
    }
    String response = null;
    if (finalResponseAsync.has("answer")) {
      JSONObject answer = (JSONObject) finalResponseAsync.get("answer");
      handleErrorMessagesIfExists(answer);
      conversationId = answer.optString(PROP_CONVERSATION_ID);
      if (StringUtils.isNotEmpty(conversationId)) {
        responseOriginal.put(PROP_CONVERSATION_ID, conversationId);
      }
      responseOriginal.put(PROP_RESPONSE, answer.get(PROP_RESPONSE));
      response = responseOriginal.getString(PROP_RESPONSE);
    } else if (finalResponseAsync.has(PROP_RESPONSE)) {
      response = finalResponseAsync.getString(PROP_RESPONSE);
      if (finalResponseAsync.has(PROP_CONVERSATION_ID)) {
        responseOriginal.put(PROP_CONVERSATION_ID, finalResponseAsync.get(PROP_CONVERSATION_ID));
        conversationId = finalResponseAsync.optString(PROP_CONVERSATION_ID);
      }
    }
    if (StringUtils.isEmpty(response)) {
      throw new OBException(String.format(OBMessageUtils.messageBD("ETCOP_CopilotError"), "Empty response"));
    }
    Date date = new Date();
    Timestamp tms = new Timestamp(date.getTime());
    responseOriginal.put("timestamp", tms.toString());
    TrackingUtil.getInstance().trackQuestion(conversationId, question, copilotApp);
    TrackingUtil.getInstance().trackResponse(conversationId, response, copilotApp);
    return responseOriginal;
  }

  /**
   * Generates the assistant structure for the given CopilotApp.
   * <p>
   * This method determines the type of assistant and builds the appropriate request structure.
   * If the assistant type is derived from Langchain, it builds either a Langchain or Langraph request.
   * If the assistant type is OpenAI, it builds an OpenAI request.
   * If the assistant type is not recognized, it throws an OBException.
   *
   * @param copilotApp
   *     the CopilotApp instance for which the assistant structure is generated
   * @param conversationId
   *     the conversation ID to be used in the request
   * @param appType
   *     the type of the assistant
   * @param isGraph
   *     a boolean indicating if the assistant is a graph-based assistant
   * @param jsonRequestForCopilot
   *     the JSON object to which the request parameters are added
   * @throws JSONException
   *     if an error occurs while processing the JSON data
   * @throws IOException
   *     if an I/O error occurs
   */
  private static void generateAssistantStructure(CopilotApp copilotApp, String conversationId, String appType,
      boolean isGraph,
      JSONObject jsonRequestForCopilot) throws JSONException, IOException {
    if (isLangchainDerivatedAssistant(appType)) {
      if (!isGraph) {
        CopilotUtils.buildLangchainRequestForCopilot(copilotApp, conversationId, jsonRequestForCopilot, appType);
      } else {
        CopilotUtils.buildLangraphRequestForCopilot(copilotApp, conversationId, jsonRequestForCopilot);
      }
    } else if (StringUtils.equalsIgnoreCase(appType, CopilotConstants.APP_TYPE_OPENAI)) {
      buildOpenAIrequestForCopilot(copilotApp, jsonRequestForCopilot);
    } else {
      throw new OBException(
          String.format(OBMessageUtils.messageBD("ETCOP_MissingAppType"), appType));
    }
  }

  /**
   * Generates the assistant structure for the given CopilotApp.
   * <p>
   * This method is an overloaded version that does not require a conversation ID.
   * It determines the type of assistant and builds the appropriate request structure.
   *
   * @param copilotApp
   *     the CopilotApp instance for which the assistant structure is generated
   * @param jsonRequestForCopilot
   *     the JSON object to which the request parameters are added
   * @throws JSONException
   *     if an error occurs while processing the JSON data
   * @throws IOException
   *     if an I/O error occurs
   */
  public static void generateAssistantStructure(CopilotApp copilotApp,
      JSONObject jsonRequestForCopilot) throws JSONException, IOException {
    generateAssistantStructure(copilotApp, null, copilotApp.getAppType(), CopilotUtils.checkIfGraphQuestion(copilotApp),
        jsonRequestForCopilot);
  }

  /**
   * Checks if the given assistant type is derived from Langchain.
   *
   * @param appType
   *     the type of the assistant
   * @return true if the assistant type is derived from Langchain, false otherwise
   */
  private static boolean isLangchainDerivatedAssistant(String appType) {
    return StringUtils.equalsIgnoreCase(appType, CopilotConstants.APP_TYPE_LANGCHAIN)
        || StringUtils.equalsIgnoreCase(appType, CopilotConstants.APP_TYPE_LANGGRAPH)
        || StringUtils.equalsIgnoreCase(appType, CopilotConstants.APP_TYPE_MULTIMODEL);
  }

<<<<<<< HEAD
  /**
   * Checks if the given question exceeds the maximum allowed length for Langchain questions.
   * <p>
   * If the question length exceeds the defined maximum length, an OBException is thrown.
   *
   * @param question
   *     the question to be checked
   * @throws OBException
   *     if the question length exceeds the maximum allowed length
   */
  private static void checkQuestionPrompt(String question) {
    if (question.length() > LANGCHAIN_MAX_LENGTH_QUESTION) {
      throw new OBException(OBMessageUtils.messageBD("ETCOP_MaxLengthQuestion"));
    }
  }

  /**
   * This method is used to build a request for the Langraph assistant.
   * It first initializes a HashMap to store the stages and their associated assistants.
   * Then, it calls the loadStagesAssistants method to load the assistants for each stage into the HashMap.
   * Finally, it calls the setStages method to set the stages for the request using the data in the HashMap.
   *
   * @param copilotApp
   *     The CopilotApp instance for which the request is to be built.
   * @param conversationId
   *     The conversation ID to be used in the request.
   * @param jsonRequestForCopilot
   *     The JSONObject to which the request parameters are to be added.
   */
  private static void buildLangraphRequestForCopilot(CopilotApp copilotApp, String conversationId,
      JSONObject jsonRequestForCopilot) throws JSONException {
    HashMap<String, ArrayList<String>> stagesAssistants = new HashMap<>();
    loadStagesAssistants(copilotApp, jsonRequestForCopilot, conversationId, stagesAssistants);
    setStages(jsonRequestForCopilot, stagesAssistants);
    //add data for the supervisor
    jsonRequestForCopilot.put(PROP_TEMPERATURE, copilotApp.getTemperature());
    jsonRequestForCopilot.put(PROP_ASSISTANT_ID, copilotApp.getId());
    jsonRequestForCopilot.put(PROP_SYSTEM_PROMPT, copilotApp.getPrompt());
    jsonRequestForCopilot.put(PROP_TOOLS, ToolsUtil.getToolSet(copilotApp));
    jsonRequestForCopilot.put(PROP_NAME, copilotApp.getName());
  }

  /**
   * This method is used to load the stages and their associated assistants for a given CopilotApp instance.
   * It iterates over the team members of the CopilotApp instance and creates a JSON object for each one.
   * Each team member JSON object contains the name of the team member and the type of the assistant.
   * The team member JSON objects are added to a JSON array, which is then added to the request JSON object under the key "assistants".
   *
   * @param copilotApp
   *     The CopilotApp instance for which the stages and their associated assistants are to be loaded.
   * @param jsonRequestForCopilot
   *     The JSONObject to which the stages and their associated assistants are to be added.
   * @param stagesAssistants
   *     A HashMap mapping stage names to a list of assistant names for each stage.
   */
  private static void loadStagesAssistants(CopilotApp copilotApp, JSONObject jsonRequestForCopilot,
      String conversationId, HashMap<String, ArrayList<String>> stagesAssistants) throws JSONException {
    ArrayList<String> teamMembersIdentifier = new ArrayList<>();
    JSONArray assistantsArray = new JSONArray();

    for (CopilotApp teamMember : getTeamMembers(copilotApp)) {
      JSONObject memberData = new JSONObject();
      try {
        //the name is the identifier of the team member, but without any character that is not a letter or a number
        String name = teamMember.getName().replaceAll("[^a-zA-Z0-9]", "");
        memberData.put("name", name);
        teamMembersIdentifier.add(name);
        memberData.put("type", teamMember.getAppType());
        memberData.put("description", teamMember.getDescription());

        if (StringUtils.equalsIgnoreCase(teamMember.getAppType(), CopilotConstants.APP_TYPE_OPENAI)) {
          String assistantId = teamMember.getOpenaiIdAssistant();
          if (StringUtils.isEmpty(assistantId)) {
            throw new OBException(
                String.format(OBMessageUtils.messageBD("ETCOP_ErrTeamMembNotSync"), teamMember.getName()));
          }
          memberData.put(PROP_ASSISTANT_ID, assistantId);
        } else if (StringUtils.equalsIgnoreCase(teamMember.getAppType(), CopilotConstants.APP_TYPE_LANGCHAIN)
            || StringUtils.equalsIgnoreCase(teamMember.getAppType(), CopilotConstants.APP_TYPE_MULTIMODEL)) {
          buildLangchainRequestForCopilot(teamMember, null, memberData, teamMember.getAppType());
        }

        assistantsArray.put(memberData);

      } catch (JSONException | IOException e) {
        log.error(e);
      }
    }
    stagesAssistants.put("stage1", teamMembersIdentifier);
    jsonRequestForCopilot.put("assistants", assistantsArray);
    if (StringUtils.isNotEmpty(conversationId)) {
      jsonRequestForCopilot.put(PROP_HISTORY, TrackingUtil.getHistory(conversationId));
    }
    //prompt of the graph supervisor
    if (StringUtils.isNotEmpty(copilotApp.getPrompt())) {
      jsonRequestForCopilot.put(PROP_SYSTEM_PROMPT, copilotApp.getPrompt());
    }
    //temperature of the graph supervisor
    jsonRequestForCopilot.put(PROP_TEMPERATURE, copilotApp.getTemperature());
  }

  /**
   * This method is used to set the stages for a given request to the Langchain assistant.
   * It iterates over the stages and their associated assistants, creating a JSON object for each stage.
   * Each stage JSON object contains the name of the stage and a JSON array of the assistants for that stage.
   * The stage JSON objects are added to a JSON array, which is then added to a new JSON object under the key "stages".
   * This new JSON object is then added to the request JSON object under the key "graph".
   *
   * @param jsonRequestForCopilot
   *     The JSONObject to which the stages are to be added.
   * @param stagesAssistants
   *     A HashMap mapping stage names to a list of assistant names for each stage.
   */
  private static void setStages(JSONObject jsonRequestForCopilot, HashMap<String, ArrayList<String>> stagesAssistants) {
    try {
      JSONArray stages = new JSONArray();
      for (String stage : stagesAssistants.keySet()) {
        JSONObject stageJson = new JSONObject();
        stageJson.put("name", stage);
        JSONArray assistants = new JSONArray();
        for (String assistantsList : stagesAssistants.get(stage)) {
          assistants.put(assistantsList);
        }
        stageJson.put("assistants", assistants);
        stages.put(stageJson);
      }
      JSONObject graph = new JSONObject();
      graph.put("stages", stages);
      jsonRequestForCopilot.put("graph", graph);
    } catch (JSONException e) {
      log.error(e);
    }
  }

  /**
   * This method is used to build a request for the Langchain assistant.
   * It sets the assistant ID to the ID of the CopilotApp instance and the type of the assistant to "Langchain".
   * If a conversation ID is provided, it adds the conversation history to the request.
   * It also adds the toolset of the CopilotApp instance to the request.
   * Depending on the provider of the CopilotApp instance, it sets the provider and model in the request.
   * If the provider is "OPENAI", it sets the provider to "openai" and the model to the name of the model of the CopilotApp instance.
   * If the provider is "GEMINI", it sets the provider to "gemini" and the model to "gemini-1.5-pro-latest".
   * If the provider is neither "OPENAI" nor "GEMINI", it throws an exception.
   * If the CopilotApp instance has a prompt, it adds the prompt and the content of the app source file with the behaviour "system" to the request.
   *
   * @param copilotApp
   *     The CopilotApp instance for which the request is to be built.
   * @param conversationId
   *     The conversation ID to be used in the request. If it is not empty, the conversation history will be added to the request.
   * @param jsonRequestForCopilot
   *     The JSONObject to which the request parameters are to be added.
   * @param appType
   * @throws JSONException
   *     If an error occurs while processing the JSON data.
   */

  private static void buildLangchainRequestForCopilot(CopilotApp copilotApp, String conversationId,
      JSONObject jsonRequestForCopilot, String appType) throws JSONException, IOException {
    StringBuilder prompt = new StringBuilder();
    prompt.append(copilotApp.getPrompt());
    jsonRequestForCopilot.put(PROP_ASSISTANT_ID, copilotApp.getId());
    jsonRequestForCopilot.put(PROP_TYPE, appType);
    if (StringUtils.isNotEmpty(conversationId)) {
      jsonRequestForCopilot.put(PROP_HISTORY, TrackingUtil.getHistory(conversationId));
    }
    jsonRequestForCopilot.put(PROP_TEMPERATURE, copilotApp.getTemperature());
    jsonRequestForCopilot.put(PROP_TOOLS, ToolsUtil.getToolSet(copilotApp));
    jsonRequestForCopilot.put(PROP_PROVIDER, CopilotModelUtils.getProvider(copilotApp));
    jsonRequestForCopilot.put(PROP_MODEL, CopilotModelUtils.getAppModel(copilotApp));
    jsonRequestForCopilot.put(PROP_CODE_EXECUTION, copilotApp.isCodeInterpreter());
    jsonRequestForCopilot.put(PROP_KB_VECTORDB_ID, "KB_" + copilotApp.getId());
    jsonRequestForCopilot.put(PROP_KB_SEARCH_K,
        copilotApp.getSearchResultQty() != null ? copilotApp.getSearchResultQty().intValue() : 4);
    String promptApp = getAssistantPrompt(copilotApp);
    if (StringUtils.isNotEmpty(prompt.toString())) {
      CopilotUtils.checkPromptLength(prompt);
      jsonRequestForCopilot.put(PROP_SYSTEM_PROMPT, promptApp);
    }
    if (StringUtils.isNotEmpty(copilotApp.getDescription())) {
      jsonRequestForCopilot.put(PROP_DESCRIPTION, copilotApp.getDescription());
    }
    JSONArray appSpecs = new JSONArray();
    for (CopilotAppSource appSource : copilotApp.getETCOPAppSourceList()) {
      if (StringUtils.equals(appSource.getBehaviour(), CopilotConstants.FILE_BEHAVIOUR_SPECS)) {
        JSONObject spec = new JSONObject();
        try {
          spec.put("name", appSource.getFile().getName());
          spec.put("type", appSource.getFile().getType());
          spec.put("spec", CopilotUtils.getAppSourceContent(appSource));
          appSpecs.put(spec);
        } catch (JSONException e) {
          throw new OBException("Error while building the app specs", e);
        }
      }
    }
    jsonRequestForCopilot.put("specs", appSpecs);
  }

=======
>>>>>>> afd5a499
  public static StringBuilder replaceAliasInPrompt(StringBuilder prompt,
      List<CopilotAppSource> appSourcesWithAlias) throws IOException {
    String tempPrompt = prompt.toString();
    for (CopilotAppSource appSource : appSourcesWithAlias) {
      String aliasToReplace = "@" + appSource.getAlias() + "@";
      tempPrompt = StringUtils.replace(tempPrompt, aliasToReplace, CopilotUtils.getAppSourceContent(appSource));
    }
    return new StringBuilder(tempPrompt);
  }

  /**
   * This method is used to build a request for the OpenAI assistant.
   * It sets the type of the assistant to "OpenAI" and the assistant ID to the OpenAI ID of the CopilotApp instance.
   *
   * @param copilotApp
   *     The CopilotApp instance for which the request is to be built.
   * @param jsonRequestForCopilot
   *     The JSONObject to which the request parameters are to be added.
   * @throws JSONException
   *     If an error occurs while processing the JSON data.
   */
  private static void buildOpenAIrequestForCopilot(CopilotApp copilotApp,
      JSONObject jsonRequestForCopilot) throws JSONException {
    jsonRequestForCopilot.put(PROP_TYPE, CopilotConstants.APP_TYPE_OPENAI);
    jsonRequestForCopilot.put(PROP_ASSISTANT_ID, copilotApp.getOpenaiIdAssistant());
    jsonRequestForCopilot.put(PROP_NAME, copilotApp.getName());
  }

  /**
   * This method is used to add the file IDs of the app sources with the behaviour "attach" to the
   * list of question attached file IDs.
   *
   * @param copilotApp
   * @param questionAttachedFileIds
   */
  private static void addAppSourceFileIds(CopilotApp copilotApp, List<String> questionAttachedFileIds) {
    for (CopilotAppSource source : copilotApp.getETCOPAppSourceList()) {
      if (CopilotConstants.isAttachBehaviour(source)) {
        questionAttachedFileIds.add(source.getOpenaiIdFile());
      }
    }
  }

  /**
   * This method is used to refresh the dynamic files of the given CopilotApp instance.
   *
   * @param copilotApp
   * @throws JSONException
   * @throws IOException
   */
  private static void refreshDynamicFiles(CopilotApp copilotApp) throws JSONException, IOException {
    String openaiApiKey = OpenAIUtils.getOpenaiApiKey();
    for (CopilotAppSource appSource : copilotApp.getETCOPAppSourceList()) {
      if (CopilotConstants.isAttachBehaviour(appSource) || CopilotConstants.isQuestionBehaviour(appSource)) {
        OpenAIUtils.syncAppSource(appSource, openaiApiKey);
      }
    }
  }

  /**
   * This method is used to handle the file IDs of the question attached files.
   *
   * @param questionAttachedFileIds
   * @param jsonRequestForCopilot
   * @throws JSONException
   */
  private static void handleFileIds(List<String> questionAttachedFileIds,
      JSONObject jsonRequestForCopilot) throws JSONException {
    if (questionAttachedFileIds != null && !questionAttachedFileIds.isEmpty()) {
      JSONArray filesIds = new JSONArray();
      for (String questionAttachedFileId : questionAttachedFileIds) {
        if (StringUtils.isNotEmpty(questionAttachedFileId)) {

          logIfDebug(String.format("questionAttachedFileId: %s", questionAttachedFileId));
          filesIds.put(questionAttachedFileId);
        }
      }
      // send the files to OpenAI and  replace the "file names" with the file_ids returned by OpenAI
      jsonRequestForCopilot.put("local_file_ids", filesIds);
    }
  }

  private static String appendLocalFileIds(List<String> questionAttachedFileIds) throws JSONException {
    if (questionAttachedFileIds == null || questionAttachedFileIds.isEmpty()) {
      return "";
    }
    StringBuilder sb = new StringBuilder();
    for (String questionAttachedFileId : questionAttachedFileIds) {
      if (StringUtils.isNotEmpty(questionAttachedFileId)) {
        CopilotFile copilotFile = (CopilotFile) OBDal.getInstance()
            .createCriteria(CopilotFile.class)
            .add(Restrictions.eq(CopilotFile.PROPERTY_OPENAIIDFILE, questionAttachedFileId))
            .setMaxResults(1)
            .uniqueResult();

        if (copilotFile == null || StringUtils.startsWith(questionAttachedFileId, "file")) {
          if (sb.length() == 0) {
            sb.append("\n Local files: ");
          }
          sb.append(questionAttachedFileId).append("\n");
        }
      }
    }
    return sb.length() > 0 ? sb.toString() : "";
  }

  /**
   * This method is used to handle the error messages in the response from Copilot.
   *
   * @param answer
   * @throws JSONException
   */
  private static void handleErrorMessagesIfExists(JSONObject answer) throws JSONException {
    if (answer.has("error")) {
      JSONObject errorJson = answer.getJSONObject("error");
      String message = errorJson.getString("message");
      if (errorJson.has("code")) {
        throw new CopilotRestServiceException(message, errorJson.getInt("code"));
      } else {
        throw new CopilotRestServiceException(message);
      }
    }
  }

  /**
   * This method is used to add extra context to the request for Copilot, based on the hooks defined
   * for the CopilotApp.
   *
   * @param copilotApp
   * @param jsonRequest
   */
  private static void addExtraContextWithHooks(CopilotApp copilotApp, JSONObject jsonRequest) {
    OBContext context = OBContext.getOBContext();
    JSONObject jsonExtraInfo = new JSONObject();
    Role role = OBDal.getInstance().get(Role.class, context.getRole().getId());
    try {
      jsonExtraInfo.put("auth", CopilotUtils.getAuthJson(role, context));
      jsonExtraInfo.put("model_config", CopilotUtils.getModelsConfigJSON());
      jsonRequest.put("extra_info", jsonExtraInfo);
    } catch (Exception e) {
      log.error("Error adding auth token to extraInfo", e);
    }
    try {
      WeldUtils.getInstanceFromStaticBeanManager(CopilotQuestionHookManager.class).executeHooks(copilotApp,
          jsonRequest);
    } catch (OBException e) {
      log.error("Error executing hooks", e);
    }
  }


  /**
   * This method is used to save a file in the temp folder of the server. The file is saved with a
   * UUID as name.
   */
  static JSONArray handleAssistants() {
    try {
      OBContext.setAdminMode();
      //send json of assistants
      JSONArray assistants = new JSONArray();
      OBContext context = OBContext.getOBContext();
      List<CopilotApp> appList = new HashSet<>(OBDal.getInstance()
          .createCriteria(CopilotRoleApp.class)
          .add(Restrictions.eq(CopilotRoleApp.PROPERTY_ROLE, context.getRole()))
          .list()).stream().map(CopilotRoleApp::getCopilotApp)
          .distinct()
          .collect(Collectors.toList());
      appList.sort((app1, app2) -> getLastConversation(context.getUser(), app2)
          .compareTo(getLastConversation(context.getUser(), app1)));
      for (CopilotApp app : appList) {
        JSONObject assistantJson = new JSONObject();
        assistantJson.put(APP_ID, app.getId());
        assistantJson.put("name", app.getName());
        assistants.put(assistantJson);
      }
      return assistants;
    } catch (Exception e) {
      throw new OBException(e);
    } finally {
      OBContext.restorePreviousMode();
    }
  }

  /**
   * This method is used to save a file in the temp folder of the server. The file is saved with a
   * UUID as name.
   *
   * @param user
   * @param copilotApp
   */
  private static Date getLastConversation(User user, CopilotApp copilotApp) {
    OBCriteria<Conversation> convCriteria = OBDal.getInstance().createCriteria(Conversation.class);
    convCriteria.add(Restrictions.eq(Conversation.PROPERTY_COPILOTAPP, copilotApp));
    convCriteria.add(Restrictions.eq(Conversation.PROPERTY_USERCONTACT, user));
    convCriteria.addOrder(Order.desc(Conversation.PROPERTY_LASTMSG));
    convCriteria.setMaxResults(1);
    Conversation conversation = (Conversation) convCriteria.uniqueResult();
    if (conversation == null) {
      return Date.from(Instant.parse("2024-01-01T00:00:00Z"));
    }
    if (conversation.getLastMsg() == null) {
      return conversation.getCreationDate();
    }
    return conversation.getLastMsg();
  }

  /**
   * This method is used to save a file in the temp folder of the server. The file is saved with a
   * UUID as name.
   *
   * @param copilotApp
   * @throws JSONException
   * @throws IOException
   */
  public static String getGraphImg(CopilotApp copilotApp) throws JSONException, IOException {
    if (copilotApp == null) {
      throw new OBException(String.format(OBMessageUtils.messageBD("ETCOP_AppNotFound")));
    }
    // read the json sent
    HttpResponse<String> responseFromCopilot = null;
    var properties = OBPropertiesProvider.getInstance().getOpenbravoProperties();
    String appType;
    try {
      HttpClient client = HttpClient.newBuilder().build();
      String copilotPort = properties.getProperty("COPILOT_PORT", "5005");
      String copilotHost = properties.getProperty("COPILOT_HOST", "localhost");
      JSONObject jsonRequestForCopilot = new JSONObject();
      appType = copilotApp.getAppType();
      String conversationId = UUID.randomUUID().toString();

      CopilotUtils.buildLangraphRequestForCopilot(copilotApp, conversationId, jsonRequestForCopilot);
      jsonRequestForCopilot.put("generate_image", true);
      if (StringUtils.isNotEmpty(conversationId)) {
        jsonRequestForCopilot.put(PROP_CONVERSATION_ID, conversationId);
      }
      String question = "placeholder";
      jsonRequestForCopilot.put(PROP_QUESTION, question);
      addExtraContextWithHooks(copilotApp, jsonRequestForCopilot);
      String bodyReq = jsonRequestForCopilot.toString();
      logIfDebug("Request to Copilot:);");
      logIfDebug(new JSONObject(bodyReq).toString(2));
      HttpRequest copilotRequest = HttpRequest.newBuilder()
          .uri(new URI(String.format("http://%s:%s" + GRAPH, copilotHost, copilotPort)))
          .headers("Content-Type", APPLICATION_JSON_CHARSET_UTF_8)
          .version(HttpClient.Version.HTTP_1_1)
          .POST(HttpRequest.BodyPublishers.ofString(bodyReq))
          .build();

      responseFromCopilot = client.send(copilotRequest, HttpResponse.BodyHandlers.ofString());
    } catch (URISyntaxException | InterruptedException e) {
      log.error(e);
      Thread.currentThread().interrupt();
      throw new OBException(OBMessageUtils.messageBD("ETCOP_ConnError"));
    }
    JSONObject responseJsonFromCopilot = new JSONObject(responseFromCopilot.body());
    if (!responseJsonFromCopilot.has("answer")) {
      String message = "";
      if (responseJsonFromCopilot.has("detail")) {
        JSONArray detail = responseJsonFromCopilot.getJSONArray("detail");
        if (detail.length() > 0) {
          message = ((JSONObject) detail.get(0)).getString("message");
        }
      }
      throw new OBException(String.format(OBMessageUtils.messageBD("ETCOP_CopilotError"), message));
    }
    JSONObject answer = (JSONObject) responseJsonFromCopilot.get("answer");
    handleErrorMessagesIfExists(answer);
    return answer.getString("response");
  }

  /**
   * Constructs a JSON object representing an error event in response to a request.
   * This method is specifically designed to format error messages for front-end display or logging purposes.
   * It encapsulates the error message, the conversation ID from the request, and assigns a role of 'error' to the event.
   *
   * @param request
   *     The HttpServletRequest from which the conversation ID is extracted.
   * @param e
   *     The OBException containing the error message to be included in the response.
   * @return A JSONObject structured to convey error information, including the error message, conversation ID, and a role indicator.
   * @throws JSONException
   *     If an error occurs during the creation of the JSON object.
   */
  public static JSONObject getErrorEventJSON(HttpServletRequest request, OBException e) throws JSONException {
    return new JSONObject().put("answer", new JSONObject()
        .put("response", e.getMessage())
        .put("conversation_id", request.getParameter("conversation_id"))
        .put("role", "error"));
  }

  /**
   * Overloads the {@link #sendEventToFront(PrintWriter, String, boolean)} method to allow sending JSON objects directly.
   * This method converts the provided JSON object to a string and then delegates the task of sending the event to the front-end
   * to the original {@code sendEventToFront} method. It is useful for cases where the data to be sent is already structured as a JSON object.
   *
   * @param writerToFront
   *     The {@link PrintWriter} object used to write the event data to the response stream.
   * @param json
   *     The {@link JSONObject} containing the data to be sent to the front-end.
   * @param addData
   *     A boolean flag indicating whether the "data: " prefix should be added to the event data.
   */
  public static void sendEventToFront(PrintWriter writerToFront, JSONObject json, boolean addData) {
    sendEventToFront(writerToFront, json.toString(), addData);
  }

  /**
   * Sets the response headers to configure the HttpServletResponse object for server-sent events (SSE).
   * This method prepares the response to stream data to a client in a text/event-stream format, which is
   * used for sending real-time updates to the client without requiring the client to repeatedly poll the server.
   *
   * @param response
   *     The HttpServletResponse object to be configured for SSE.
   */
  static void setEventStreamMode(HttpServletResponse response) {
    response.setContentType("text/event-stream");
    response.setCharacterEncoding("UTF-8");
    response.setHeader("Cache-Control", "no-cache");
    response.setHeader("Connection", "keep-alive");
  }

  /**
   * Sends an event to the front-end client. This method formats the message as a server-sent event (SSE)
   * by optionally prefixing it with "data: " and appending two newline characters. It then writes the message
   * to the PrintWriter associated with the HttpServletResponse, flushing the stream to ensure the message is sent.
   * Additionally, it logs the message to the console.
   *
   * @param writerToFront
   *     The PrintWriter to write the event data to.
   * @param x
   *     The message to be sent to the client.
   * @param addData
   *     A flag indicating whether to prefix the message with "data: " to conform to the SSE protocol.
   */
  private static void sendEventToFront(PrintWriter writerToFront, String x, boolean addData) {
    String line = (addData ? "data: " : "") + x + "\n\n";
    logIfDebug(line);
    writerToFront.println(line);
    writerToFront.flush();
  }
}<|MERGE_RESOLUTION|>--- conflicted
+++ resolved
@@ -90,18 +90,12 @@
   public static final String PROP_PROVIDER = "provider";
   public static final String PROP_MODEL = "model";
   public static final String PROP_SYSTEM_PROMPT = "system_prompt";
-<<<<<<< HEAD
-  private static final String PROP_TOOLS = "tools";
-  private static final String PROP_KB_VECTORDB_ID = "kb_vectordb_id";
-  public static final String PROP_KB_SEARCH_K = "kb_search_k";
-=======
   public static final String PROP_TOOLS = "tools";
   public static final String PROP_KB_VECTORDB_ID = "kb_vectordb_id";
   public static final String PROP_KB_SEARCH_K = "kb_search_k";
 
   private RestServiceUtil() {
   }
->>>>>>> afd5a499
 
   /**
    * This method is used to add extra context to the request for Copilot, based on the hooks defined
@@ -608,207 +602,6 @@
         || StringUtils.equalsIgnoreCase(appType, CopilotConstants.APP_TYPE_MULTIMODEL);
   }
 
-<<<<<<< HEAD
-  /**
-   * Checks if the given question exceeds the maximum allowed length for Langchain questions.
-   * <p>
-   * If the question length exceeds the defined maximum length, an OBException is thrown.
-   *
-   * @param question
-   *     the question to be checked
-   * @throws OBException
-   *     if the question length exceeds the maximum allowed length
-   */
-  private static void checkQuestionPrompt(String question) {
-    if (question.length() > LANGCHAIN_MAX_LENGTH_QUESTION) {
-      throw new OBException(OBMessageUtils.messageBD("ETCOP_MaxLengthQuestion"));
-    }
-  }
-
-  /**
-   * This method is used to build a request for the Langraph assistant.
-   * It first initializes a HashMap to store the stages and their associated assistants.
-   * Then, it calls the loadStagesAssistants method to load the assistants for each stage into the HashMap.
-   * Finally, it calls the setStages method to set the stages for the request using the data in the HashMap.
-   *
-   * @param copilotApp
-   *     The CopilotApp instance for which the request is to be built.
-   * @param conversationId
-   *     The conversation ID to be used in the request.
-   * @param jsonRequestForCopilot
-   *     The JSONObject to which the request parameters are to be added.
-   */
-  private static void buildLangraphRequestForCopilot(CopilotApp copilotApp, String conversationId,
-      JSONObject jsonRequestForCopilot) throws JSONException {
-    HashMap<String, ArrayList<String>> stagesAssistants = new HashMap<>();
-    loadStagesAssistants(copilotApp, jsonRequestForCopilot, conversationId, stagesAssistants);
-    setStages(jsonRequestForCopilot, stagesAssistants);
-    //add data for the supervisor
-    jsonRequestForCopilot.put(PROP_TEMPERATURE, copilotApp.getTemperature());
-    jsonRequestForCopilot.put(PROP_ASSISTANT_ID, copilotApp.getId());
-    jsonRequestForCopilot.put(PROP_SYSTEM_PROMPT, copilotApp.getPrompt());
-    jsonRequestForCopilot.put(PROP_TOOLS, ToolsUtil.getToolSet(copilotApp));
-    jsonRequestForCopilot.put(PROP_NAME, copilotApp.getName());
-  }
-
-  /**
-   * This method is used to load the stages and their associated assistants for a given CopilotApp instance.
-   * It iterates over the team members of the CopilotApp instance and creates a JSON object for each one.
-   * Each team member JSON object contains the name of the team member and the type of the assistant.
-   * The team member JSON objects are added to a JSON array, which is then added to the request JSON object under the key "assistants".
-   *
-   * @param copilotApp
-   *     The CopilotApp instance for which the stages and their associated assistants are to be loaded.
-   * @param jsonRequestForCopilot
-   *     The JSONObject to which the stages and their associated assistants are to be added.
-   * @param stagesAssistants
-   *     A HashMap mapping stage names to a list of assistant names for each stage.
-   */
-  private static void loadStagesAssistants(CopilotApp copilotApp, JSONObject jsonRequestForCopilot,
-      String conversationId, HashMap<String, ArrayList<String>> stagesAssistants) throws JSONException {
-    ArrayList<String> teamMembersIdentifier = new ArrayList<>();
-    JSONArray assistantsArray = new JSONArray();
-
-    for (CopilotApp teamMember : getTeamMembers(copilotApp)) {
-      JSONObject memberData = new JSONObject();
-      try {
-        //the name is the identifier of the team member, but without any character that is not a letter or a number
-        String name = teamMember.getName().replaceAll("[^a-zA-Z0-9]", "");
-        memberData.put("name", name);
-        teamMembersIdentifier.add(name);
-        memberData.put("type", teamMember.getAppType());
-        memberData.put("description", teamMember.getDescription());
-
-        if (StringUtils.equalsIgnoreCase(teamMember.getAppType(), CopilotConstants.APP_TYPE_OPENAI)) {
-          String assistantId = teamMember.getOpenaiIdAssistant();
-          if (StringUtils.isEmpty(assistantId)) {
-            throw new OBException(
-                String.format(OBMessageUtils.messageBD("ETCOP_ErrTeamMembNotSync"), teamMember.getName()));
-          }
-          memberData.put(PROP_ASSISTANT_ID, assistantId);
-        } else if (StringUtils.equalsIgnoreCase(teamMember.getAppType(), CopilotConstants.APP_TYPE_LANGCHAIN)
-            || StringUtils.equalsIgnoreCase(teamMember.getAppType(), CopilotConstants.APP_TYPE_MULTIMODEL)) {
-          buildLangchainRequestForCopilot(teamMember, null, memberData, teamMember.getAppType());
-        }
-
-        assistantsArray.put(memberData);
-
-      } catch (JSONException | IOException e) {
-        log.error(e);
-      }
-    }
-    stagesAssistants.put("stage1", teamMembersIdentifier);
-    jsonRequestForCopilot.put("assistants", assistantsArray);
-    if (StringUtils.isNotEmpty(conversationId)) {
-      jsonRequestForCopilot.put(PROP_HISTORY, TrackingUtil.getHistory(conversationId));
-    }
-    //prompt of the graph supervisor
-    if (StringUtils.isNotEmpty(copilotApp.getPrompt())) {
-      jsonRequestForCopilot.put(PROP_SYSTEM_PROMPT, copilotApp.getPrompt());
-    }
-    //temperature of the graph supervisor
-    jsonRequestForCopilot.put(PROP_TEMPERATURE, copilotApp.getTemperature());
-  }
-
-  /**
-   * This method is used to set the stages for a given request to the Langchain assistant.
-   * It iterates over the stages and their associated assistants, creating a JSON object for each stage.
-   * Each stage JSON object contains the name of the stage and a JSON array of the assistants for that stage.
-   * The stage JSON objects are added to a JSON array, which is then added to a new JSON object under the key "stages".
-   * This new JSON object is then added to the request JSON object under the key "graph".
-   *
-   * @param jsonRequestForCopilot
-   *     The JSONObject to which the stages are to be added.
-   * @param stagesAssistants
-   *     A HashMap mapping stage names to a list of assistant names for each stage.
-   */
-  private static void setStages(JSONObject jsonRequestForCopilot, HashMap<String, ArrayList<String>> stagesAssistants) {
-    try {
-      JSONArray stages = new JSONArray();
-      for (String stage : stagesAssistants.keySet()) {
-        JSONObject stageJson = new JSONObject();
-        stageJson.put("name", stage);
-        JSONArray assistants = new JSONArray();
-        for (String assistantsList : stagesAssistants.get(stage)) {
-          assistants.put(assistantsList);
-        }
-        stageJson.put("assistants", assistants);
-        stages.put(stageJson);
-      }
-      JSONObject graph = new JSONObject();
-      graph.put("stages", stages);
-      jsonRequestForCopilot.put("graph", graph);
-    } catch (JSONException e) {
-      log.error(e);
-    }
-  }
-
-  /**
-   * This method is used to build a request for the Langchain assistant.
-   * It sets the assistant ID to the ID of the CopilotApp instance and the type of the assistant to "Langchain".
-   * If a conversation ID is provided, it adds the conversation history to the request.
-   * It also adds the toolset of the CopilotApp instance to the request.
-   * Depending on the provider of the CopilotApp instance, it sets the provider and model in the request.
-   * If the provider is "OPENAI", it sets the provider to "openai" and the model to the name of the model of the CopilotApp instance.
-   * If the provider is "GEMINI", it sets the provider to "gemini" and the model to "gemini-1.5-pro-latest".
-   * If the provider is neither "OPENAI" nor "GEMINI", it throws an exception.
-   * If the CopilotApp instance has a prompt, it adds the prompt and the content of the app source file with the behaviour "system" to the request.
-   *
-   * @param copilotApp
-   *     The CopilotApp instance for which the request is to be built.
-   * @param conversationId
-   *     The conversation ID to be used in the request. If it is not empty, the conversation history will be added to the request.
-   * @param jsonRequestForCopilot
-   *     The JSONObject to which the request parameters are to be added.
-   * @param appType
-   * @throws JSONException
-   *     If an error occurs while processing the JSON data.
-   */
-
-  private static void buildLangchainRequestForCopilot(CopilotApp copilotApp, String conversationId,
-      JSONObject jsonRequestForCopilot, String appType) throws JSONException, IOException {
-    StringBuilder prompt = new StringBuilder();
-    prompt.append(copilotApp.getPrompt());
-    jsonRequestForCopilot.put(PROP_ASSISTANT_ID, copilotApp.getId());
-    jsonRequestForCopilot.put(PROP_TYPE, appType);
-    if (StringUtils.isNotEmpty(conversationId)) {
-      jsonRequestForCopilot.put(PROP_HISTORY, TrackingUtil.getHistory(conversationId));
-    }
-    jsonRequestForCopilot.put(PROP_TEMPERATURE, copilotApp.getTemperature());
-    jsonRequestForCopilot.put(PROP_TOOLS, ToolsUtil.getToolSet(copilotApp));
-    jsonRequestForCopilot.put(PROP_PROVIDER, CopilotModelUtils.getProvider(copilotApp));
-    jsonRequestForCopilot.put(PROP_MODEL, CopilotModelUtils.getAppModel(copilotApp));
-    jsonRequestForCopilot.put(PROP_CODE_EXECUTION, copilotApp.isCodeInterpreter());
-    jsonRequestForCopilot.put(PROP_KB_VECTORDB_ID, "KB_" + copilotApp.getId());
-    jsonRequestForCopilot.put(PROP_KB_SEARCH_K,
-        copilotApp.getSearchResultQty() != null ? copilotApp.getSearchResultQty().intValue() : 4);
-    String promptApp = getAssistantPrompt(copilotApp);
-    if (StringUtils.isNotEmpty(prompt.toString())) {
-      CopilotUtils.checkPromptLength(prompt);
-      jsonRequestForCopilot.put(PROP_SYSTEM_PROMPT, promptApp);
-    }
-    if (StringUtils.isNotEmpty(copilotApp.getDescription())) {
-      jsonRequestForCopilot.put(PROP_DESCRIPTION, copilotApp.getDescription());
-    }
-    JSONArray appSpecs = new JSONArray();
-    for (CopilotAppSource appSource : copilotApp.getETCOPAppSourceList()) {
-      if (StringUtils.equals(appSource.getBehaviour(), CopilotConstants.FILE_BEHAVIOUR_SPECS)) {
-        JSONObject spec = new JSONObject();
-        try {
-          spec.put("name", appSource.getFile().getName());
-          spec.put("type", appSource.getFile().getType());
-          spec.put("spec", CopilotUtils.getAppSourceContent(appSource));
-          appSpecs.put(spec);
-        } catch (JSONException e) {
-          throw new OBException("Error while building the app specs", e);
-        }
-      }
-    }
-    jsonRequestForCopilot.put("specs", appSpecs);
-  }
-
-=======
->>>>>>> afd5a499
   public static StringBuilder replaceAliasInPrompt(StringBuilder prompt,
       List<CopilotAppSource> appSourcesWithAlias) throws IOException {
     String tempPrompt = prompt.toString();
