package com.etendoerp.copilot.rest;

import java.io.*;
import java.net.HttpURLConnection;
import java.net.URI;
import java.net.URISyntaxException;
import java.net.URL;
import java.net.http.HttpClient;
import java.net.http.HttpRequest;
import java.net.http.HttpResponse;
import java.nio.file.Files;
import java.sql.Timestamp;
import java.time.Instant;
import java.util.ArrayList;
import java.util.Date;
import java.util.HashMap;
import java.util.HashSet;
import java.util.List;
import java.util.UUID;
import java.util.stream.Collectors;
import java.util.concurrent.TransferQueue;

import com.etendoerp.copilot.data.Conversation;
import com.etendoerp.copilot.data.CopilotAppSource;
import com.etendoerp.copilot.data.TeamMember;
import com.etendoerp.copilot.util.CopilotUtils;
import com.etendoerp.copilot.util.ToolsUtil;
import com.etendoerp.copilot.util.TrackingUtil;
import com.etendoerp.copilot.util.OpenAIUtils;

import org.apache.commons.fileupload.FileItem;
import org.apache.commons.fileupload.disk.DiskFileItem;
import org.apache.commons.lang.StringUtils;
import org.apache.logging.log4j.LogManager;
import org.apache.logging.log4j.Logger;
import org.codehaus.jettison.json.JSONArray;
import org.codehaus.jettison.json.JSONException;
import org.codehaus.jettison.json.JSONObject;
import org.hibernate.criterion.Order;
import org.hibernate.criterion.Restrictions;
import org.openbravo.base.exception.OBException;
import org.openbravo.base.provider.OBProvider;
import org.openbravo.base.session.OBPropertiesProvider;
import org.openbravo.base.weld.WeldUtils;
import org.openbravo.dal.core.OBContext;
import org.openbravo.dal.service.OBCriteria;
import org.openbravo.dal.service.OBDal;
import org.openbravo.erpCommon.utility.OBMessageUtils;
import org.openbravo.erpCommon.utility.SystemInfo;
import org.openbravo.model.ad.access.Role;
import org.openbravo.model.ad.access.User;
import org.openbravo.model.ad.module.Module;
import org.openbravo.model.ad.system.Language;
import org.openbravo.model.ad.ui.Message;
import org.openbravo.model.ad.ui.MessageTrl;
import org.openbravo.model.common.enterprise.Organization;
import org.openbravo.model.common.enterprise.Warehouse;
import org.openbravo.service.db.DalConnectionProvider;

import com.etendoerp.copilot.data.CopilotApp;
import com.etendoerp.copilot.data.CopilotFile;
import com.etendoerp.copilot.data.CopilotRoleApp;
import com.etendoerp.copilot.hook.CopilotQuestionHookManager;
import com.etendoerp.copilot.util.CopilotConstants;
import com.smf.securewebservices.utils.SecureWebServicesUtils;

import javax.servlet.ServletException;
import javax.servlet.http.HttpServletRequest;
import javax.servlet.http.HttpServletResponse;

public class RestServiceUtil {


  private RestServiceUtil() {
  }

  private static final Logger log = LogManager.getLogger(RestServiceUtil.class);

  public static final String QUESTION = "/question";
  public static final String GRAPH = "/graph";
  public static final String AQUESTION = "/aquestion";
  public static final String AGRAPH = "/agraph";
  public static final String GET_ASSISTANTS = "/assistants";
  public static final String APP_ID = "app_id";
  public static final String PROP_ASSISTANT_ID = "assistant_id";
  public static final String PROP_RESPONSE = "response";
  public static final String PROP_TEMPERATURE = "temperature";
  public static final String PROP_DESCRIPTION = "description";
  public static final String PROP_CONVERSATION_ID = "conversation_id";
  public static final String PROP_QUESTION = "question";
  public static final String PROP_TYPE = "type";
  public static final String PROP_HISTORY = "history";
  public static final String COPILOT_MODULE_ID = "0B8480670F614D4CA99921D68BB0DD87";
  public static final String APPLICATION_JSON_CHARSET_UTF_8 = "application/json;charset=UTF-8";
  public static final String FILE = "/file";
  public static final String PROP_PROVIDER = "provider";
  public static final String PROP_MODEL = "model";
  public static final String PROP_SYSTEM_PROMPT = "system_prompt";
  private static final String PROP_TOOLS = "tools";

  static JSONObject getJSONLabels() {
    try {
      OBContext.setAdminMode(false);
      Language lang = OBContext.getOBContext().getLanguage();
      Module module = OBDal.getInstance().get(Module.class, COPILOT_MODULE_ID);
      JSONObject jsonLabels = new JSONObject();

      if (StringUtils.equals(module.getLanguage().getId(), lang.getId())) {
        OBCriteria<Message> msgCrit = OBDal.getInstance().createCriteria(Message.class);
        msgCrit.add(Restrictions.eq(Message.PROPERTY_MODULE, module));
        List<Message> msgList = msgCrit.list();
        for (Message msg : msgList) {
          try {
            jsonLabels.put(msg.getIdentifier(), msg.getMessageText());
          } catch (JSONException e) {
            log.error(e);
          }
        }
        return jsonLabels;
      } else {
        OBCriteria<MessageTrl> msgTrlCrit = OBDal.getInstance().createCriteria(MessageTrl.class);
        msgTrlCrit.add(Restrictions.eq(MessageTrl.PROPERTY_LANGUAGE, lang));
        msgTrlCrit.createAlias(MessageTrl.PROPERTY_MESSAGE, "msg");
        msgTrlCrit.add(Restrictions.eq("msg." + Message.PROPERTY_MODULE, module));
        List<MessageTrl> msgTrlList = msgTrlCrit.list();
        for (MessageTrl msgTrl : msgTrlList) {
          try {
            jsonLabels.put(msgTrl.getMessage().getIdentifier(), msgTrl.getMessageText());
          } catch (JSONException e) {
            log.error(e);
          }
        }
        return jsonLabels;
      }

    } finally {
      OBContext.restorePreviousMode();
    }

  }

  static JSONObject handleFile(List<FileItem> items) throws Exception {
    logIfDebug(String.format("items: %d", items.size()));
    JSONObject responseJson = new JSONObject();
    //create a list of files, for delete them later when the process finish
    List<File> fileListToDelete = new ArrayList<>();
    for (FileItem item : items) {
      if (item.isFormField()) {
        continue;
      }
      DiskFileItem itemDisk = (DiskFileItem) item;
      String originalFileName = item.getName();
      String extension = originalFileName.substring(originalFileName.lastIndexOf("."));
      String filenameWithoutExt = originalFileName.substring(0, originalFileName.lastIndexOf("."));
      //check if the file is in memory or in disk and create a temp file,
      File f = File.createTempFile(filenameWithoutExt + "_", extension);
      f.deleteOnExit();
      if (itemDisk.isInMemory()) {
        //if the file is in memory, write it to the temp file
        itemDisk.write(f);
      } else {
        //if the file is in disk, copy it to the temp file
        boolean successRename = itemDisk.getStoreLocation().renameTo(f);
        if (!successRename) {
          throw new OBException(
              String.format(OBMessageUtils.messageBD("ETCOP_ErrorSavingFile"), item.getName()));
        }
      }
      checkSizeFile(f);
      fileListToDelete.add(f);
      responseJson.put(item.getFieldName(), handleFile(f, originalFileName));
    }
    OBDal.getInstance().flush();
    //delete the temp files
    for (File f : fileListToDelete) {
      try {
        logIfDebug(String.format("deleting file: %s", f.getName()));
        Files.deleteIfExists(f.toPath());
      } catch (Exception e) {
        log.error(e);
      }
    }
    return responseJson;
  }

  private static String handleFile(File f, String originalFileName) throws IOException {
    String fileUUID = UUID.randomUUID().toString();
    //print the current directory of the class
    String sourcePath = OBPropertiesProvider.getInstance()
        .getOpenbravoProperties()
        .getProperty("source.path");
    String buildCopilotPath = sourcePath + "/build/copilot";
    String modulePath = sourcePath + "/modules";
    // copy the file to the buildCopilotPath folder, in a subfolder with the name of the file_id
    String filePath = String.format("/copilotTempFiles/%s/%s", fileUUID, originalFileName);
    saveFileTemp(f, filePath);
    String pathForStandardCopy = buildCopilotPath + filePath;
    File fileCopilotFolder = new File(pathForStandardCopy);
    fileCopilotFolder.getParentFile().mkdirs();
    Files.copy(f.toPath(), fileCopilotFolder.toPath());
    //copy the file to the module folder, for the development
    if (isDevelopment()) {
      String pathForDevCopy = modulePath + filePath;
      File fileModuleFolder = new File(pathForDevCopy);
      fileModuleFolder.getParentFile().mkdirs();
      Files.copy(f.toPath(), fileModuleFolder.toPath());
    }
    return filePath;
  }

  private static boolean isDevelopment() {
    try {
      SystemInfo.load(new DalConnectionProvider(false));
    } catch (ServletException e) {
      throw new OBException(e);
    }
    String purpose = SystemInfo.getSystemInfo().getProperty("instancePurpose");
    return StringUtils.equalsIgnoreCase("D", purpose);
  }

  private static void checkSizeFile(File f) {
    //check the size of the file: must be max 512mb
    long size = f.length();
    if (size > 512 * 1024 * 1024) {
      throw new OBException(
          String.format(OBMessageUtils.messageBD("ETCOP_FileTooBig"), f.getName()));
    }
  }

  private static void logIfDebug(String msg) {
    if (log.isDebugEnabled()) {
      log.debug(msg);
    }
  }

  public static void sendMsg(TransferQueue<String> queue, String role, String msg)
      throws JSONException {
    JSONObject data = new JSONObject();
    data.put("message_id", "");
    data.put("assistant_id", "");
    data.put("response", msg);
    data.put("conversation_id", "");
    data.put("role", role);
    sendData(queue, data.toString());
  }

  public static void sendData(TransferQueue<String> queue, String data) {
    if (queue == null) {
      return;
    }
    try {
      queue.transfer(data);
    } catch (InterruptedException e) {
      log.error(e);
    }
  }

  static JSONObject handleQuestion(HttpServletResponse queue,
      JSONObject jsonRequest) throws JSONException, IOException {
    String conversationId = jsonRequest.optString(PROP_CONVERSATION_ID);
    String appId = jsonRequest.getString(APP_ID);
    String question = jsonRequest.getString(PROP_QUESTION);
    String questionAttachedFileId = jsonRequest.optString("file");
    CopilotApp copilotApp = OBDal.getInstance().get(CopilotApp.class, appId);
    if (copilotApp == null) {
      throw new OBException(String.format(OBMessageUtils.messageBD("ETCOP_AppNotFound"), appId));
    }
    if (StringUtils.equalsIgnoreCase(copilotApp.getAppType(), CopilotConstants.APP_TYPE_OPENAI)
        && StringUtils.isEmpty(copilotApp.getOpenaiIdAssistant())) {
      throw new OBException(String.format(OBMessageUtils.messageBD("ETCOP_OpenAIAppNotSync"), appId));
    }

    List<String> filesReceived = new ArrayList<>();
    filesReceived.add(questionAttachedFileId); // File path in temp folder. This files were attached in the pop-up.
    return handleQuestion(queue, copilotApp, conversationId, question, filesReceived);
  }

<<<<<<< HEAD
  private static void serverSideEvents(HttpServletResponse response, InputStream inputStream) {
    setEventStreamMode(response);
    try (PrintWriter writerToFront = response.getWriter()) {
      sendEventToFront(writerToFront, "{}", true);
      try (BufferedReader readerFromCopilot = new BufferedReader(new InputStreamReader(inputStream))) {
        String line;
        while ((line = readerFromCopilot.readLine()) != null) {
          if (line.startsWith("data:")) {
            sendEventToFront(writerToFront, line, false);
          }
=======
  private static JSONObject serverSideEvents(HttpServletResponse response, InputStream inputStream) {
    response.setContentType("text/event-stream");
    response.setCharacterEncoding("UTF-8");
    response.setHeader("Cache-Control", "no-cache");
    response.setHeader("Connection", "keep-alive");
    String lastLine = "";
    try (PrintWriter writer = response.getWriter();
         BufferedReader reader = new BufferedReader(new InputStreamReader(inputStream))) {

      writer.println("data: {}\n\n");
      writer.flush();
      String currentLine;
      while ((currentLine = reader.readLine()) != null) {
        if (currentLine.startsWith("data:")) {
          writer.println(currentLine + "\n\n");
          writer.flush();
          lastLine = currentLine;
>>>>>>> c7d2465d
        }
      }
      var jsonLastLine = StringUtils.isNotEmpty(lastLine) ? new JSONObject(lastLine.substring(5)) : null;
      if (jsonLastLine != null
          && jsonLastLine.has("answer")
          && jsonLastLine.getJSONObject("answer").has("role")
          && StringUtils.equalsIgnoreCase(jsonLastLine.getJSONObject("answer").optString("role"), "null")) {
        return jsonLastLine.getJSONObject("answer");
      }
      return new JSONObject();
    } catch (JSONException | IOException e) {
      throw new RuntimeException(e);
    } finally {
      try {
        inputStream.close();
      } catch (Exception e) {
      }
    }
  }


  public static JSONObject handleQuestion(HttpServletResponse queue, CopilotApp copilotApp, String conversationId,
      String question,
      List<String> questionAttachedFileIds) throws IOException, JSONException {
    if (copilotApp == null) {
      throw new OBException(String.format(OBMessageUtils.messageBD("ETCOP_AppNotFound")));
    }
    refreshDynamicFiles(copilotApp);
    // read the json sent
    String responseFromCopilot = null;
    var properties = OBPropertiesProvider.getInstance().getOpenbravoProperties();
    String appType;
    JSONObject finalResponseAsync; // For save the response in case of async
    try {
      String copilotPort = properties.getProperty("COPILOT_PORT", "5005");
      String copilotHost = properties.getProperty("COPILOT_HOST", "localhost");
      JSONObject jsonRequestForCopilot = new JSONObject();
      boolean isGraph = checkIfGraphQuestion(copilotApp);
      //the app_id is the id of the CopilotApp, must be converted to the id of the openai assistant (if it is an openai assistant)
      // and we need to add the type of the assistant (openai or langchain)
      appType = copilotApp.getAppType();
      List<String> allowedAppTypes = List.of(CopilotConstants.APP_TYPE_LANGCHAIN, CopilotConstants.APP_TYPE_LANGGRAPH,
          CopilotConstants.APP_TYPE_OPENAI);

      if (StringUtils.equalsIgnoreCase(appType, CopilotConstants.APP_TYPE_LANGCHAIN)
          || StringUtils.equalsIgnoreCase(appType, CopilotConstants.APP_TYPE_LANGGRAPH)
      ) {
        if (StringUtils.isEmpty(conversationId)) {
          conversationId = UUID.randomUUID().toString();
        }
        if (!isGraph) {
          buildLangchainRequestForCopilot(copilotApp, conversationId, jsonRequestForCopilot);
        } else {
          buildLangraphRequestForCopilot(copilotApp, conversationId, jsonRequestForCopilot);
        }
      } else if (StringUtils.equalsIgnoreCase(appType, CopilotConstants.APP_TYPE_OPENAI)) {
        buildOpenAIrequestForCopilot(copilotApp, jsonRequestForCopilot);
      } else {
        throw new OBException(
            String.format(OBMessageUtils.messageBD("ETCOP_MissingAppType"), appType));
      }
      if (StringUtils.isNotEmpty(conversationId)) {
        jsonRequestForCopilot.put(PROP_CONVERSATION_ID, conversationId);
      }
      question += OpenAIUtils.getAppSourceContent(copilotApp, CopilotConstants.FILE_BEHAVIOUR_QUESTION);
      jsonRequestForCopilot.put(PROP_QUESTION, question);
      addAppSourceFileIds(copilotApp, questionAttachedFileIds);
      handleFileIds(questionAttachedFileIds, jsonRequestForCopilot);
      addExtraContextWithHooks(copilotApp, jsonRequestForCopilot);
      String bodyReq = jsonRequestForCopilot.toString();
      String endpoint = isGraph ? AGRAPH : AQUESTION;
      logIfDebug("Request to Copilot:);");
      logIfDebug(new JSONObject(bodyReq).toString(2));
      URL url = new URL(String.format("http://%s:%s" + endpoint, copilotHost, copilotPort));
      HttpURLConnection connection = (HttpURLConnection) url.openConnection();
      connection.setRequestMethod("POST");
      connection.setRequestProperty("Content-Type", "application/json");
      connection.setDoOutput(true);
      connection.setDoInput(true);
      connection.getOutputStream().write(jsonRequestForCopilot.toString().getBytes());
      finalResponseAsync = serverSideEvents(queue, connection.getInputStream());
    } catch (Exception e) {
      log.error(e);
      Thread.currentThread().interrupt();
      throw new OBException(OBMessageUtils.messageBD("ETCOP_ConnError"));
    }
    if (responseFromCopilot == null) {
      TrackingUtil.getInstance().trackQuestion(finalResponseAsync.optString(PROP_CONVERSATION_ID), question,
          copilotApp);
      TrackingUtil.getInstance().trackResponse(finalResponseAsync.optString(PROP_CONVERSATION_ID),
          finalResponseAsync.optString(PROP_RESPONSE), copilotApp);
      return null;
    }
    JSONObject responseJsonFromCopilot = new JSONObject(responseFromCopilot);
    JSONObject responseOriginal = new JSONObject();
    responseOriginal.put(APP_ID, copilotApp.getId());
    if (!responseJsonFromCopilot.has("answer")) {
      String message = "";
      if (responseJsonFromCopilot.has("detail")) {
        JSONArray detail = responseJsonFromCopilot.getJSONArray("detail");
        if (detail.length() > 0) {
          message = ((JSONObject) detail.get(0)).getString("message");
        }
      }
      throw new OBException(String.format(OBMessageUtils.messageBD("ETCOP_CopilotError"), message));
    }
    JSONObject answer = (JSONObject) responseJsonFromCopilot.get("answer");
    handleErrorMessagesIfExists(answer);
    conversationId = answer.optString(PROP_CONVERSATION_ID);
    if (StringUtils.isNotEmpty(conversationId)) {
      responseOriginal.put(PROP_CONVERSATION_ID, conversationId);
    }
    responseOriginal.put(PROP_RESPONSE, answer.get(PROP_RESPONSE));
    Date date = new Date();
    //getting the object of the Timestamp class
    Timestamp tms = new Timestamp(date.getTime());
    responseOriginal.put("timestamp", tms.toString());
    TrackingUtil.getInstance().trackQuestion(conversationId, question, copilotApp);
    TrackingUtil.getInstance().trackResponse(conversationId, responseOriginal.getString(PROP_RESPONSE), copilotApp);
    return responseOriginal;
  }

  /**
   * This method is used to build a request for the Langraph assistant.
   * It first initializes a HashMap to store the stages and their associated assistants.
   * Then, it calls the loadStagesAssistants method to load the assistants for each stage into the HashMap.
   * Finally, it calls the setStages method to set the stages for the request using the data in the HashMap.
   *
   * @param copilotApp
   *     The CopilotApp instance for which the request is to be built.
   * @param conversationId
   *     The conversation ID to be used in the request.
   * @param jsonRequestForCopilot
   *     The JSONObject to which the request parameters are to be added.
   */
  private static void buildLangraphRequestForCopilot(CopilotApp copilotApp, String conversationId,
      JSONObject jsonRequestForCopilot) throws JSONException {
    HashMap<String, ArrayList<String>> stagesAssistants = new HashMap<>();
    loadStagesAssistants(copilotApp, jsonRequestForCopilot, conversationId, stagesAssistants);
    setStages(jsonRequestForCopilot, stagesAssistants);
  }

  /**
   * This method is used to load the stages and their associated assistants for a given CopilotApp instance.
   * It iterates over the team members of the CopilotApp instance and creates a JSON object for each one.
   * Each team member JSON object contains the name of the team member and the type of the assistant.
   * The team member JSON objects are added to a JSON array, which is then added to the request JSON object under the key "assistants".
   *
   * @param copilotApp
   *     The CopilotApp instance for which the stages and their associated assistants are to be loaded.
   * @param jsonRequestForCopilot
   *     The JSONObject to which the stages and their associated assistants are to be added.
   * @param stagesAssistants
   *     A HashMap mapping stage names to a list of assistant names for each stage.
   */
  private static void loadStagesAssistants(CopilotApp copilotApp, JSONObject jsonRequestForCopilot,
      String conversationId,
      HashMap<String, ArrayList<String>> stagesAssistants) throws JSONException {
    ArrayList<String> teamMembersIdentifier = new ArrayList<>();
    JSONArray assistantsArray = new JSONArray();
    for (CopilotApp teamMember : getTeamMembers(copilotApp)) {
      JSONObject memberData = new JSONObject();
      try {
        //the name is the identifier of the team member, but without any character that is not a letter or a number
        String name = teamMember.getName().replaceAll("[^a-zA-Z0-9]", "");
        memberData.put("name", name);
        teamMembersIdentifier.add(name);
        memberData.put("type", teamMember.getAppType());
        if (StringUtils.equalsIgnoreCase(teamMember.getAppType(), CopilotConstants.APP_TYPE_OPENAI)) {
          memberData.put(PROP_ASSISTANT_ID, teamMember.getOpenaiIdAssistant());
        } else if (StringUtils.equalsIgnoreCase(teamMember.getAppType(), CopilotConstants.APP_TYPE_LANGCHAIN)) {
          buildLangchainRequestForCopilot(teamMember, null, memberData);
        }
        assistantsArray.put(memberData);

      } catch (JSONException e) {
        log.error(e);
      }
    }
    stagesAssistants.put("stage1", teamMembersIdentifier);
    jsonRequestForCopilot.put("assistants", assistantsArray);
    if (StringUtils.isNotEmpty(conversationId)) {
      jsonRequestForCopilot.put(PROP_HISTORY, TrackingUtil.getHistory(conversationId));
    }
    //prompt of the graph supervisor
    if (StringUtils.isNotEmpty(copilotApp.getPrompt())) {
      jsonRequestForCopilot.put(PROP_SYSTEM_PROMPT, copilotApp.getPrompt());
    }
    //temperature of the graph supervisor
    jsonRequestForCopilot.put(PROP_TEMPERATURE, copilotApp.getTemperature());
  }


  /**
   * This method is used to set the stages for a given request to the Langchain assistant.
   * It iterates over the stages and their associated assistants, creating a JSON object for each stage.
   * Each stage JSON object contains the name of the stage and a JSON array of the assistants for that stage.
   * The stage JSON objects are added to a JSON array, which is then added to a new JSON object under the key "stages".
   * This new JSON object is then added to the request JSON object under the key "graph".
   *
   * @param jsonRequestForCopilot
   *     The JSONObject to which the stages are to be added.
   * @param stagesAssistants
   *     A HashMap mapping stage names to a list of assistant names for each stage.
   */
  private static void setStages(JSONObject jsonRequestForCopilot, HashMap<String, ArrayList<String>> stagesAssistants) {
    try {
      JSONArray stages = new JSONArray();
      for (String stage : stagesAssistants.keySet()) {
        JSONObject stageJson = new JSONObject();
        stageJson.put("name", stage);
        JSONArray assistants = new JSONArray();
        for (String assistantsList : stagesAssistants.get(stage)) {
          assistants.put(assistantsList);
        }
        stageJson.put("assistants", assistants);
        stages.put(stageJson);
      }
      JSONObject graph = new JSONObject();
      graph.put("stages", stages);
      jsonRequestForCopilot.put("graph", graph);
    } catch (JSONException e) {
      log.error(e);
    }
  }

  /**
   * This method is used to build a request for the Langchain assistant.
   * It sets the assistant ID to the ID of the CopilotApp instance and the type of the assistant to "Langchain".
   * If a conversation ID is provided, it adds the conversation history to the request.
   * It also adds the toolset of the CopilotApp instance to the request.
   * Depending on the provider of the CopilotApp instance, it sets the provider and model in the request.
   * If the provider is "OPENAI", it sets the provider to "openai" and the model to the name of the model of the CopilotApp instance.
   * If the provider is "GEMINI", it sets the provider to "gemini" and the model to "gemini-1.5-pro-latest".
   * If the provider is neither "OPENAI" nor "GEMINI", it throws an exception.
   * If the CopilotApp instance has a prompt, it adds the prompt and the content of the app source file with the behaviour "system" to the request.
   *
   * @param copilotApp
   *     The CopilotApp instance for which the request is to be built.
   * @param conversationId
   *     The conversation ID to be used in the request. If it is not empty, the conversation history will be added to the request.
   * @param jsonRequestForCopilot
   *     The JSONObject to which the request parameters are to be added.
   * @throws JSONException
   *     If an error occurs while processing the JSON data.
   */

  private static void buildLangchainRequestForCopilot(CopilotApp copilotApp, String conversationId,
      JSONObject jsonRequestForCopilot) throws JSONException {
    StringBuilder prompt = new StringBuilder();
    prompt.append(copilotApp.getPrompt());
    jsonRequestForCopilot.put(PROP_ASSISTANT_ID, copilotApp.getId());
    jsonRequestForCopilot.put(PROP_TYPE, CopilotConstants.APP_TYPE_LANGCHAIN);
    if (StringUtils.isNotEmpty(conversationId)) {
      jsonRequestForCopilot.put(PROP_HISTORY, TrackingUtil.getHistory(conversationId));
    }
    jsonRequestForCopilot.put(PROP_TEMPERATURE, copilotApp.getTemperature());
    jsonRequestForCopilot.put(PROP_TOOLS, ToolsUtil.getToolSet(copilotApp));
    jsonRequestForCopilot.put(PROP_PROVIDER, CopilotUtils.getProvider(copilotApp));
    jsonRequestForCopilot.put(PROP_MODEL, CopilotUtils.getAppModel(copilotApp));

    if (!StringUtils.isEmpty(copilotApp.getPrompt())) {
      prompt = new StringBuilder(copilotApp.getPrompt() + "\n");
      // Lookup in app sources for the prompt
      prompt.append(OpenAIUtils.getAppSourceContent(copilotApp, CopilotConstants.FILE_BEHAVIOUR_SYSTEM));
      if (!StringUtils.isEmpty(prompt.toString())) {
        jsonRequestForCopilot.put(PROP_SYSTEM_PROMPT, prompt.toString());
      }
      if (StringUtils.isNotEmpty(copilotApp.getDescription())) {
        jsonRequestForCopilot.put(PROP_DESCRIPTION, copilotApp.getOpenaiIdAssistant());
      }
    }
  }

  /**
   * This method is used to build a request for the OpenAI assistant.
   * It sets the type of the assistant to "OpenAI" and the assistant ID to the OpenAI ID of the CopilotApp instance.
   *
   * @param copilotApp
   *     The CopilotApp instance for which the request is to be built.
   * @param jsonRequestForCopilot
   *     The JSONObject to which the request parameters are to be added.
   * @throws JSONException
   *     If an error occurs while processing the JSON data.
   */
  private static void buildOpenAIrequestForCopilot(CopilotApp copilotApp,
      JSONObject jsonRequestForCopilot) throws JSONException {
    jsonRequestForCopilot.put(PROP_TYPE, CopilotConstants.APP_TYPE_OPENAI);
    jsonRequestForCopilot.put(PROP_ASSISTANT_ID, copilotApp.getOpenaiIdAssistant());
  }

  /**
   * This method checks if the given CopilotApp instance is of type "LANGCHAIN" and has associated team members.
   * It returns true if both conditions are met, otherwise it returns false.
   *
   * @param copilotApp
   *     The CopilotApp instance to be checked.
   * @return A boolean value indicating whether the CopilotApp instance is of type "LANGCHAIN" and has associated team members.
   */
  private static boolean checkIfGraphQuestion(CopilotApp copilotApp) {
    return StringUtils.equalsIgnoreCase(copilotApp.getAppType(), CopilotConstants.APP_TYPE_LANGGRAPH);

  }

  /**
   * This method retrieves all the team members associated with a given CopilotApp instance.
   * It uses Java 8 streams to map each TeamMember instance to its associated CopilotApp instance and collects the results into a list.
   *
   * @param copilotApp
   *     The CopilotApp instance for which the team members are to be retrieved.
   * @return A list of CopilotApp instances representing the team members of the given CopilotApp instance.
   */
  private static List<CopilotApp> getTeamMembers(CopilotApp copilotApp) {
    return copilotApp.getETCOPTeamMemberList().stream().map(TeamMember::getMember).collect(
        java.util.stream.Collectors.toList());
  }

  private static void addAppSourceFileIds(CopilotApp copilotApp,
      List<String> questionAttachedFileIds) {
    for (CopilotAppSource source : copilotApp.getETCOPAppSourceList()) {
      if (CopilotConstants.isAttachBehaviour(source)) {
        questionAttachedFileIds.add(source.getFile().getOpenaiIdFile());
      }
    }
  }

  private static void refreshDynamicFiles(CopilotApp copilotApp) throws JSONException, IOException {
    String openaiApiKey = OpenAIUtils.getOpenaiApiKey();
    for (CopilotAppSource appSource : copilotApp.getETCOPAppSourceList()) {
      if (CopilotConstants.isAttachBehaviour(appSource) || CopilotConstants.isQuestionBehaviour(appSource)) {
        OpenAIUtils.syncAppSource(appSource, openaiApiKey);
      }
    }
  }

  private static void handleFileIds(List<String> questionAttachedFileIds,
      JSONObject jsonRequestForCopilot) throws JSONException {
    if (questionAttachedFileIds != null && !questionAttachedFileIds.isEmpty()) {
      JSONArray filesIds = new JSONArray();
      for (String questionAttachedFileId : questionAttachedFileIds) {
        if (StringUtils.isNotEmpty(questionAttachedFileId)) {
          //check if the file exists in the temp folder
          CopilotFile copilotFile = (CopilotFile) OBDal.getInstance()
              .createCriteria(CopilotFile.class)
              .add(Restrictions.eq(CopilotFile.PROPERTY_OPENAIIDFILE, questionAttachedFileId))
              .setMaxResults(1)
              .uniqueResult();
          if (copilotFile == null) {
            throw new OBException(String.format(OBMessageUtils.messageBD("ETCOP_FileNotFound"),
                questionAttachedFileId));
          }
          logIfDebug(String.format("questionAttachedFileId: %s", questionAttachedFileId));
          filesIds.put(questionAttachedFileId);
        }
      }
      // send the files to OpenAI and  replace the "file names" with the file_ids returned by OpenAI
      jsonRequestForCopilot.put("local_file_ids", filesIds);
    }
  }

  private static void handleErrorMessagesIfExists(JSONObject answer) throws JSONException {
    if (answer.has("error")) {
      JSONObject errorJson = answer.getJSONObject("error");
      String message = errorJson.getString("message");
      if (errorJson.has("code")) {
        throw new CopilotRestServiceException(message, errorJson.getInt("code"));
      } else {
        throw new CopilotRestServiceException(message);
      }
    }
  }

  private static void addExtraContextWithHooks(CopilotApp copilotApp, JSONObject jsonRequest) {
    OBContext context = OBContext.getOBContext();
    JSONObject jsonExtraInfo = new JSONObject();
    Role role = OBDal.getInstance().get(Role.class, context.getRole().getId());
    if (role.isWebServiceEnabled().booleanValue()) {
      try {
        //Refresh to avoid LazyInitializationException
        User user = OBDal.getInstance().get(User.class, context.getUser().getId());
        Organization currentOrganization = OBDal.getInstance().get(Organization.class,
            context.getCurrentOrganization().getId());
        Warehouse warehouse = OBDal.getInstance().get(Warehouse.class, context.getWarehouse().getId());
        jsonExtraInfo.put("auth", new JSONObject().put("ETENDO_TOKEN",
            SecureWebServicesUtils.generateToken(user, role, currentOrganization,
                warehouse)));
        jsonRequest.put("extra_info", jsonExtraInfo);
      } catch (Exception e) {
        log.error("Error adding auth token to extraInfo", e);
      }
    }

    //execute the hooks
    try {
      WeldUtils.getInstanceFromStaticBeanManager(CopilotQuestionHookManager.class).executeHooks(copilotApp,
          jsonRequest);
    } catch (OBException e) {
      log.error("Error executing hooks", e);
    }

  }

  private static void saveFileTemp(File f, String fileId) {
    CopilotFile fileCop = OBProvider.getInstance().get(CopilotFile.class);
    fileCop.setOpenaiIdFile(fileId);
    fileCop.setOrganization(OBDal.getInstance().get(Organization.class, "0"));
    fileCop.setName(f.getName());
    fileCop.setType("F");
    fileCop.setTemp(true);
    OBDal.getInstance().save(fileCop);
  }

  static JSONArray handleAssistants() {
    try {
      OBContext.setAdminMode();
      //send json of assistants
      JSONArray assistants = new JSONArray();
      OBContext context = OBContext.getOBContext();
      List<CopilotApp> appList = new HashSet<>(OBDal.getInstance()
          .createCriteria(CopilotRoleApp.class)
          .add(Restrictions.eq(CopilotRoleApp.PROPERTY_ROLE, context.getRole()))
          .list()).stream().map(CopilotRoleApp::getCopilotApp)
          .collect(Collectors.toList());
      appList.sort((app1, app2) -> getLastConversation(context.getUser(), app2)
          .compareTo(getLastConversation(context.getUser(), app1)));
      for (CopilotApp app : appList) {
        JSONObject assistantJson = new JSONObject();
        assistantJson.put(APP_ID, app.getId());
        assistantJson.put("name", app.getName());
        assistants.put(assistantJson);
      }
      return assistants;
    } catch (Exception e) {
      throw new OBException(e);
    } finally {
      OBContext.restorePreviousMode();
    }
  }

  private static Date getLastConversation(User user, CopilotApp copilotApp) {
    OBCriteria<Conversation> convCriteria = OBDal.getInstance().createCriteria(Conversation.class);
    convCriteria.add(Restrictions.eq(Conversation.PROPERTY_COPILOTAPP, copilotApp));
    convCriteria.add(Restrictions.eq(Conversation.PROPERTY_USERCONTACT, user));
    convCriteria.addOrder(Order.desc(Conversation.PROPERTY_LASTMSG));
    convCriteria.setMaxResults(1);
    Conversation conversation = (Conversation) convCriteria.uniqueResult();
    if (conversation == null) {
      return Date.from(Instant.parse("2024-01-01T00:00:00Z"));
    }
    if (conversation.getLastMsg() == null) {
      return conversation.getCreationDate();
    }
    return conversation.getLastMsg();
  }

  public static String getGraphImg(CopilotApp copilotApp) throws JSONException, IOException {
    if (copilotApp == null) {
      throw new OBException(String.format(OBMessageUtils.messageBD("ETCOP_AppNotFound")));
    }
    // read the json sent
    HttpResponse<String> responseFromCopilot = null;
    var properties = OBPropertiesProvider.getInstance().getOpenbravoProperties();
    String appType;
    try {
      HttpClient client = HttpClient.newBuilder().build();
      String copilotPort = properties.getProperty("COPILOT_PORT", "5005");
      String copilotHost = properties.getProperty("COPILOT_HOST", "localhost");
      JSONObject jsonRequestForCopilot = new JSONObject();
      //the app_id is the id of the CopilotApp, must be converted to the id of the openai assistant (if it is an openai assistant)
      // and we need to add the type of the assistant (openai or langchain)
      appType = copilotApp.getAppType();
      String conversationId = UUID.randomUUID().toString();

      buildLangraphRequestForCopilot(copilotApp, conversationId, jsonRequestForCopilot);
      jsonRequestForCopilot.put("generate_image", true);
      if (StringUtils.isNotEmpty(conversationId)) {
        jsonRequestForCopilot.put(PROP_CONVERSATION_ID, conversationId);
      }
      String question = "placeholder";
      jsonRequestForCopilot.put(PROP_QUESTION, question);
      addExtraContextWithHooks(copilotApp, jsonRequestForCopilot);
      String bodyReq = jsonRequestForCopilot.toString();
      logIfDebug("Request to Copilot:);");
      logIfDebug(new JSONObject(bodyReq).toString(2));
      HttpRequest copilotRequest = HttpRequest.newBuilder()
          .uri(new URI(String.format("http://%s:%s" + GRAPH, copilotHost, copilotPort)))
          .headers("Content-Type", APPLICATION_JSON_CHARSET_UTF_8)
          .version(HttpClient.Version.HTTP_1_1)
          .POST(HttpRequest.BodyPublishers.ofString(bodyReq))
          .build();

      responseFromCopilot = client.send(copilotRequest, HttpResponse.BodyHandlers.ofString());
    } catch (URISyntaxException | InterruptedException e) {
      log.error(e);
      Thread.currentThread().interrupt();
      throw new OBException(OBMessageUtils.messageBD("ETCOP_ConnError"));
    }
    JSONObject responseJsonFromCopilot = new JSONObject(responseFromCopilot.body());
    if (!responseJsonFromCopilot.has("answer")) {
      String message = "";
      if (responseJsonFromCopilot.has("detail")) {
        JSONArray detail = responseJsonFromCopilot.getJSONArray("detail");
        if (detail.length() > 0) {
          message = ((JSONObject) detail.get(0)).getString("message");
        }
      }
      throw new OBException(String.format(OBMessageUtils.messageBD("ETCOP_CopilotError"), message));
    }
    JSONObject answer = (JSONObject) responseJsonFromCopilot.get("answer");
    handleErrorMessagesIfExists(answer);
    return answer.getString("response");
  }

  /**
   * Constructs a JSON object representing an error event in response to a request.
   * This method is specifically designed to format error messages for front-end display or logging purposes.
   * It encapsulates the error message, the conversation ID from the request, and assigns a role of 'error' to the event.
   *
   * @param request
   *     The HttpServletRequest from which the conversation ID is extracted.
   * @param e
   *     The OBException containing the error message to be included in the response.
   * @return A JSONObject structured to convey error information, including the error message, conversation ID, and a role indicator.
   * @throws JSONException
   *     If an error occurs during the creation of the JSON object.
   */
  public static JSONObject getErrorEventJSON(HttpServletRequest request, OBException e) throws JSONException {
    return new JSONObject().put("answer", new JSONObject()
        .put("response", e.getMessage())
        .put("conversation_id", request.getParameter("conversation_id"))
        .put("role", "error"));
  }

  /**
   * Overloads the {@link #sendEventToFront(PrintWriter, String, boolean)} method to allow sending JSON objects directly.
   * This method converts the provided JSON object to a string and then delegates the task of sending the event to the front-end
   * to the original {@code sendEventToFront} method. It is useful for cases where the data to be sent is already structured as a JSON object.
   *
   * @param writerToFront
   *     The {@link PrintWriter} object used to write the event data to the response stream.
   * @param json
   *     The {@link JSONObject} containing the data to be sent to the front-end.
   * @param addData
   *     A boolean flag indicating whether the "data: " prefix should be added to the event data.
   */
  public static void sendEventToFront(PrintWriter writerToFront, JSONObject json, boolean addData) {
    sendEventToFront(writerToFront, json.toString(), addData);
  }

  /**
   * Sets the response headers to configure the HttpServletResponse object for server-sent events (SSE).
   * This method prepares the response to stream data to a client in a text/event-stream format, which is
   * used for sending real-time updates to the client without requiring the client to repeatedly poll the server.
   *
   * @param response
   *     The HttpServletResponse object to be configured for SSE.
   */
  static void setEventStreamMode(HttpServletResponse response) {
    response.setContentType("text/event-stream");
    response.setCharacterEncoding("UTF-8");
    response.setHeader("Cache-Control", "no-cache");
    response.setHeader("Connection", "keep-alive");
  }

  /**
   * Sends an event to the front-end client. This method formats the message as a server-sent event (SSE)
   * by optionally prefixing it with "data: " and appending two newline characters. It then writes the message
   * to the PrintWriter associated with the HttpServletResponse, flushing the stream to ensure the message is sent.
   * Additionally, it logs the message to the console.
   *
   * @param writerToFront
   *     The PrintWriter to write the event data to.
   * @param x
   *     The message to be sent to the client.
   * @param addData
   *     A flag indicating whether to prefix the message with "data: " to conform to the SSE protocol.
   */
  private static void sendEventToFront(PrintWriter writerToFront, String x, boolean addData) {
    String line = (addData ? "data: " : "") + x + "\n\n";
    System.out.println(line);
    writerToFront.println(line);
    writerToFront.flush();
  }
}<|MERGE_RESOLUTION|>--- conflicted
+++ resolved
@@ -64,6 +64,8 @@
 import com.etendoerp.copilot.util.CopilotConstants;
 import com.smf.securewebservices.utils.SecureWebServicesUtils;
 
+import netscape.javascript.JSObject;
+
 import javax.servlet.ServletException;
 import javax.servlet.http.HttpServletRequest;
 import javax.servlet.http.HttpServletResponse;
@@ -275,38 +277,20 @@
     return handleQuestion(queue, copilotApp, conversationId, question, filesReceived);
   }
 
-<<<<<<< HEAD
-  private static void serverSideEvents(HttpServletResponse response, InputStream inputStream) {
+  private static JSONObject serverSideEvents(HttpServletResponse response, InputStream inputStream) {
     setEventStreamMode(response);
-    try (PrintWriter writerToFront = response.getWriter()) {
+    String lastLine = "";
+    try (PrintWriter writerToFront = response.getWriter(); BufferedReader readerFromCopilot = new BufferedReader(
+        new InputStreamReader(inputStream))) {
       sendEventToFront(writerToFront, "{}", true);
-      try (BufferedReader readerFromCopilot = new BufferedReader(new InputStreamReader(inputStream))) {
-        String line;
-        while ((line = readerFromCopilot.readLine()) != null) {
-          if (line.startsWith("data:")) {
-            sendEventToFront(writerToFront, line, false);
-          }
-=======
-  private static JSONObject serverSideEvents(HttpServletResponse response, InputStream inputStream) {
-    response.setContentType("text/event-stream");
-    response.setCharacterEncoding("UTF-8");
-    response.setHeader("Cache-Control", "no-cache");
-    response.setHeader("Connection", "keep-alive");
-    String lastLine = "";
-    try (PrintWriter writer = response.getWriter();
-         BufferedReader reader = new BufferedReader(new InputStreamReader(inputStream))) {
-
-      writer.println("data: {}\n\n");
-      writer.flush();
       String currentLine;
-      while ((currentLine = reader.readLine()) != null) {
+      while ((currentLine = readerFromCopilot.readLine()) != null) {
         if (currentLine.startsWith("data:")) {
-          writer.println(currentLine + "\n\n");
-          writer.flush();
-          lastLine = currentLine;
->>>>>>> c7d2465d
-        }
-      }
+          sendEventToFront(writerToFront, currentLine, false);
+        }
+        lastLine = currentLine;
+      }
+
       var jsonLastLine = StringUtils.isNotEmpty(lastLine) ? new JSONObject(lastLine.substring(5)) : null;
       if (jsonLastLine != null
           && jsonLastLine.has("answer")
