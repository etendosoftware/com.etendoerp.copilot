--- conflicted
+++ resolved
@@ -556,12 +556,7 @@
     jsonRequestForCopilot.put(PROP_TOOLS, ToolsUtil.getToolSet(copilotApp));
     jsonRequestForCopilot.put(PROP_PROVIDER, CopilotUtils.getProvider(copilotApp));
     jsonRequestForCopilot.put(PROP_MODEL, CopilotUtils.getAppModel(copilotApp));
-<<<<<<< HEAD
-
-
-=======
     jsonRequestForCopilot.put(PROP_KB_VECTORDB_ID, "KB_" + copilotApp.getId());
->>>>>>> 12ef3d33
     if (!StringUtils.isEmpty(copilotApp.getPrompt())) {
       prompt = new StringBuilder(copilotApp.getPrompt() + "\n");
       // Lookup in app sources for the prompt
