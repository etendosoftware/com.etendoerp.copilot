package com.etendoerp.copilot.rest;

import static com.etendoerp.copilot.util.CopilotConstants.LANGCHAIN_MAX_LENGTH_QUESTION;
import static com.etendoerp.copilot.util.CopilotUtils.getAppSourceContent;
import static com.etendoerp.copilot.util.CopilotUtils.getAssistantPrompt;

import java.io.BufferedReader;
import java.io.File;
import java.io.IOException;
import java.io.InputStream;
import java.io.InputStreamReader;
import java.io.PrintWriter;
import java.net.HttpURLConnection;
import java.net.URI;
import java.net.URISyntaxException;
import java.net.URL;
import java.net.http.HttpClient;
import java.net.http.HttpRequest;
import java.net.http.HttpResponse;
import java.sql.Timestamp;
import java.time.Instant;
import java.util.ArrayList;
import java.util.Collection;
import java.util.Date;
import java.util.HashMap;
import java.util.HashSet;
import java.util.List;
import java.util.UUID;
import java.util.concurrent.TransferQueue;
import java.util.stream.Collectors;

import javax.servlet.ServletException;
import javax.servlet.http.HttpServletRequest;
import javax.servlet.http.HttpServletResponse;

import org.apache.commons.fileupload.FileItem;
import org.apache.commons.fileupload.disk.DiskFileItem;
import org.apache.commons.lang.StringUtils;
import org.apache.logging.log4j.LogManager;
import org.apache.logging.log4j.Logger;
import org.codehaus.jettison.json.JSONArray;
import org.codehaus.jettison.json.JSONException;
import org.codehaus.jettison.json.JSONObject;
import org.hibernate.criterion.Order;
import org.hibernate.criterion.Restrictions;
import org.openbravo.base.exception.OBException;
import org.openbravo.base.provider.OBProvider;
import org.openbravo.base.session.OBPropertiesProvider;
import org.openbravo.base.weld.WeldUtils;
import org.openbravo.dal.core.OBContext;
import org.openbravo.dal.service.OBCriteria;
import org.openbravo.dal.service.OBDal;
import org.openbravo.erpCommon.utility.OBMessageUtils;
import org.openbravo.erpCommon.utility.SystemInfo;
import org.openbravo.model.ad.access.Role;
import org.openbravo.model.ad.access.User;
import org.openbravo.model.ad.module.Module;
import org.openbravo.model.ad.system.Language;
import org.openbravo.model.ad.ui.Message;
import org.openbravo.model.ad.ui.MessageTrl;
import org.openbravo.model.common.enterprise.Organization;
import org.openbravo.service.db.DalConnectionProvider;

import com.etendoerp.copilot.data.Conversation;
import com.etendoerp.copilot.data.CopilotApp;
import com.etendoerp.copilot.data.CopilotAppSource;
import com.etendoerp.copilot.data.CopilotFile;
import com.etendoerp.copilot.data.CopilotRoleApp;
import com.etendoerp.copilot.data.TeamMember;
import com.etendoerp.copilot.hook.CopilotQuestionHookManager;
import com.etendoerp.copilot.util.CopilotConstants;
import com.etendoerp.copilot.util.CopilotUtils;
import com.etendoerp.copilot.util.OpenAIUtils;
import com.etendoerp.copilot.util.ToolsUtil;
import com.etendoerp.copilot.util.TrackingUtil;

public class RestServiceUtil {

  private RestServiceUtil() {
  }

  private static final Logger log = LogManager.getLogger(RestServiceUtil.class);

  public static final String QUESTION = "/question";
  public static final String GRAPH = "/graph";
  public static final String AQUESTION = "/aquestion";
  public static final String AGRAPH = "/agraph";
  public static final String GET_ASSISTANTS = "/assistants";
  public static final String APP_ID = "app_id";
  public static final String PROP_ASSISTANT_ID = "assistant_id";
  public static final String PROP_RESPONSE = "response";
  public static final String PROP_TEMPERATURE = "temperature";
  public static final String PROP_DESCRIPTION = "description";
  public static final String PROP_CONVERSATION_ID = "conversation_id";
  public static final String PROP_QUESTION = "question";
  public static final String PROP_TYPE = "type";
  public static final String PROP_HISTORY = "history";
  public static final String COPILOT_MODULE_ID = "0B8480670F614D4CA99921D68BB0DD87";
  public static final String APPLICATION_JSON_CHARSET_UTF_8 = "application/json;charset=UTF-8";
  public static final String FILE = "/file";
  public static final String PROP_PROVIDER = "provider";
  public static final String PROP_MODEL = "model";
  public static final String PROP_SYSTEM_PROMPT = "system_prompt";
  private static final String PROP_TOOLS = "tools";
  private static final String PROP_KB_VECTORDB_ID = "kb_vectordb_id";

  /**
   * This method is used to add extra context to the request for Copilot, based on the hooks defined
   * for the CopilotApp.
   */
  static JSONObject getJSONLabels() {
    try {
      OBContext.setAdminMode(false);
      Language lang = OBContext.getOBContext().getLanguage();
      Module module = OBDal.getInstance().get(Module.class, COPILOT_MODULE_ID);
      JSONObject jsonLabels = new JSONObject();

      if (StringUtils.equals(module.getLanguage().getId(), lang.getId())) {
        OBCriteria<Message> msgCrit = OBDal.getInstance().createCriteria(Message.class);
        msgCrit.add(Restrictions.eq(Message.PROPERTY_MODULE, module));
        List<Message> msgList = msgCrit.list();
        for (Message msg : msgList) {
          try {
            jsonLabels.put(msg.getIdentifier(), msg.getMessageText());
          } catch (JSONException e) {
            log.error(e);
          }
        }
        return jsonLabels;
      } else {
        OBCriteria<MessageTrl> msgTrlCrit = OBDal.getInstance().createCriteria(MessageTrl.class);
        msgTrlCrit.add(Restrictions.eq(MessageTrl.PROPERTY_LANGUAGE, lang));
        msgTrlCrit.createAlias(MessageTrl.PROPERTY_MESSAGE, "msg");
        msgTrlCrit.add(Restrictions.eq("msg." + Message.PROPERTY_MODULE, module));
        List<MessageTrl> msgTrlList = msgTrlCrit.list();
        for (MessageTrl msgTrl : msgTrlList) {
          try {
            jsonLabels.put(msgTrl.getMessage().getIdentifier(), msgTrl.getMessageText());
          } catch (JSONException e) {
            log.error(e);
          }
        }
        return jsonLabels;
      }

    } finally {
      OBContext.restorePreviousMode();
    }

  }

  /**
   * This method is used to add extra context to the request for Copilot, based on the hooks defined
   * for the CopilotApp.
   *
   * @param items
   * @throws Exception
   */
  static JSONObject handleFile(List<FileItem> items) throws Exception {
    logIfDebug(String.format("items: %d", items.size()));
    JSONObject responseJson = new JSONObject();
    //create a list of files, for delete them later when the process finish
    for (FileItem item : items) {
      if (item.isFormField()) {
        continue;
      }
      DiskFileItem itemDisk = (DiskFileItem) item;
      String originalFileName = item.getName();
      String extension = originalFileName.substring(originalFileName.lastIndexOf("."));
      String filenameWithoutExt = originalFileName.substring(0, originalFileName.lastIndexOf("."));
      //check if the file is in memory or in disk and create a temp file,
      File f = File.createTempFile(filenameWithoutExt + "_", extension);
      f.deleteOnExit();
      if (itemDisk.isInMemory()) {
        //if the file is in memory, write it to the temp file
        itemDisk.write(f);
      } else {
        //if the file is in disk, copy it to the temp file
        boolean successRename = itemDisk.getStoreLocation().renameTo(f);
        if (!successRename) {
          throw new OBException(
              String.format(OBMessageUtils.messageBD("ETCOP_ErrorSavingFile"), item.getName()));
        }
      }
      checkSizeFile(f);
      responseJson.put(item.getFieldName(), handleFile(f, originalFileName));
    }

    return responseJson;
  }

  /**
   * This method is used to save a file in the temp folder of the server. The file is saved with a
   * UUID as name.
   *
   * @param f
   * @param originalFileName
   * @throws IOException
   */
  private static String handleFile(File f, String originalFileName) throws IOException, JSONException {
    var prop = OBPropertiesProvider.getInstance().getOpenbravoProperties();
    var response = CopilotUtils.getResponseFromCopilot(prop, "attachFile", new JSONObject(), f);
    if (response == null) {
      throw new OBException(OBMessageUtils.messageBD("ETCOP_ErrorSavingFile"));
    }
    var jsonResponseStr = response.body();
    logIfDebug("Response from Copilot: " + jsonResponseStr);
    JSONObject jsonObject = new JSONObject(jsonResponseStr);
    return jsonObject.optString("answer");
  }

  /**
   * This method is used to save a file in the temp folder of the server. The file is saved with a
   * UUID as name.
   */
  private static boolean isDevelopment() {
    try {
      SystemInfo.load(new DalConnectionProvider(false));
    } catch (ServletException e) {
      throw new OBException(e);
    }
    String purpose = SystemInfo.getSystemInfo().getProperty("instancePurpose");
    return StringUtils.equalsIgnoreCase("D", purpose);
  }

  /**
   * This method is used to save a file in the temp folder of the server. The file is saved with a
   * UUID as name.
   *
   * @param f
   */
  private static void checkSizeFile(File f) {
    //check the size of the file: must be max 512mb
    long size = f.length();
    if (size > 512 * 1024 * 1024) {
      throw new OBException(
          String.format(OBMessageUtils.messageBD("ETCOP_FileTooBig"), f.getName()));
    }
  }

  /**
   * This method is used to save a file in the temp folder of the server. The file is saved with a
   * UUID as name.
   *
   * @param msg
   */
  private static void logIfDebug(String msg) {
    if (log.isDebugEnabled()) {
      log.debug(msg);
    }
  }

  /**
   * This method is used to save a file in the temp folder of the server. The file is saved with a
   * UUID as name.
   *
   * @param queue
   * @param role
   * @param msg
   * @throws JSONException
   */
  public static void sendMsg(TransferQueue<String> queue, String role, String msg)
      throws JSONException {
    JSONObject data = new JSONObject();
    data.put("message_id", "");
    data.put("assistant_id", "");
    data.put("response", msg);
    data.put("conversation_id", "");
    data.put("role", role);
    sendData(queue, data.toString());
  }

  /**
   * This method is used to save a file in the temp folder of the server. The file is saved with a
   * UUID as name.
   *
   * @param queue
   * @param data
   */
  public static void sendData(TransferQueue<String> queue, String data) {
    if (queue == null) {
      return;
    }
    try {
      queue.transfer(data);
    } catch (InterruptedException e) {
      log.error(e);
    }
  }

  /**
   * This method is used to save a file in the temp folder of the server. The file is saved with a
   * UUID as name.
   *
   * @param isAsyncRequest
   * @param queue
   * @param jsonRequest
   * @throws JSONException
   * @throws IOException
   */
  static JSONObject handleQuestion(boolean isAsyncRequest, HttpServletResponse queue,
      JSONObject jsonRequest) throws JSONException, IOException {
    String conversationId = jsonRequest.optString(PROP_CONVERSATION_ID);
    String appId = jsonRequest.getString(APP_ID);
    String question = jsonRequest.getString(PROP_QUESTION);
<<<<<<< HEAD
    List<String> filesReceived = getFilesReceived(jsonRequest);
=======
    String questionAttachedFileId = jsonRequest.optString("file");

>>>>>>> fd36e963
    CopilotApp copilotApp = OBDal.getInstance().get(CopilotApp.class, appId);

    if (copilotApp == null) {
      //This is in case the appId provided was the name of the Assistant
      CopilotApp app = getAppIdByAssistantName(appId);
      if (app == null) {
        throw new OBException(String.format(OBMessageUtils.messageBD("ETCOP_AppNotFound"), appId));
      }
      copilotApp = app;
    }

    switch (copilotApp.getAppType()) {
      case CopilotConstants.APP_TYPE_OPENAI:
        if (StringUtils.isEmpty(copilotApp.getOpenaiIdAssistant())) {
          throw new OBException(String.format(OBMessageUtils.messageBD("ETCOP_OpenAIAppNotSync"), appId));
        }
        validateOpenAIKey();
        break;
      case CopilotConstants.APP_TYPE_LANGCHAIN:
        validateOpenAIKey();
        break;
      case CopilotConstants.APP_TYPE_MULTIMODEL:
        break;
      case CopilotConstants.APP_TYPE_LANGGRAPH:
        break;
      default:
        log.warn("Unsupported app type: {}", copilotApp.getAppType());
    }
    return handleQuestion(isAsyncRequest, queue, copilotApp, conversationId, question, filesReceived);
  }

<<<<<<< HEAD
  /**
   * Extracts a list of file identifiers from a JSON request.
   *
   * @param jsonRequest the JSON object containing the file identifiers.
   * @return a list of file identifiers. If the "file" field is empty or not a valid JSON array, an empty list is returned.
   */
  private static List<String> getFilesReceived(JSONObject jsonRequest) {
    List<String> result = new ArrayList<>();
    String questionAttachedFileIds = jsonRequest.optString("file");
    if (StringUtils.isEmpty(questionAttachedFileIds)) {
      return result;
    }
    if (!StringUtils.startsWith(questionAttachedFileIds, "[")) {
      result.add(questionAttachedFileIds);
      return result;
    }
    try {
      JSONArray jsonArray = new JSONArray(questionAttachedFileIds);
      for (int i = 0; i < jsonArray.length(); i++) {
        result.add(jsonArray.getString(i));
      }
    } catch (JSONException e) {
      log.error(e);
    }
    return result;
=======
  private static CopilotApp getAppIdByAssistantName(String appId) {
    OBCriteria<CopilotApp> appCrit = OBDal.getInstance().createCriteria(CopilotApp.class);
    appCrit.add(Restrictions.eq(CopilotApp.PROPERTY_NAME, appId));
    appCrit.setMaxResults(1);
    return (CopilotApp) appCrit.uniqueResult();
>>>>>>> fd36e963
  }

  private static void validateOpenAIKey() {
    try {
      String openaiApiKey = OpenAIUtils.getOpenaiApiKey();
      URL url = new URL(CopilotConstants.OPENAI_MODELS);
      HttpURLConnection connection = (HttpURLConnection) url.openConnection();
      connection.setRequestMethod("GET");
      connection.setRequestProperty("Authorization", "Bearer " + openaiApiKey);
      if (connection.getResponseCode() != 200) {
        throw new OBException(String.format(OBMessageUtils.messageBD("ETCOP_OpenAIKeyNotValid")));
      }
    } catch (Exception e) {
      throw new OBException(e.getMessage());
    }
  }

  /**
   * This method is used to save a file in the temp folder of the server. The file is saved with a
   * UUID as name.
   *
   * @param asyncRequest
   * @param response
   * @param inputStream
   */
  private static JSONObject serverSideEvents(boolean asyncRequest, HttpServletResponse response,
      InputStream inputStream) {
    setEventStreamMode(response);
    String lastLine = "";
    try (PrintWriter writerToFront = response.getWriter(); BufferedReader readerFromCopilot = new BufferedReader(
        new InputStreamReader(inputStream))) {
      if (asyncRequest) {
        sendEventToFront(writerToFront, "{}", true);
      }
      String currentLine;
      while ((currentLine = readerFromCopilot.readLine()) != null) {
        if (asyncRequest) {
          if (currentLine.startsWith("data:")) {
            sendEventToFront(writerToFront, currentLine, false);
          }
        }
        lastLine = currentLine;
      }

      if (!asyncRequest) {
        writerToFront.write(lastLine);
      }
      writerToFront.close();

      var jsonLastLine = StringUtils.isNotEmpty(lastLine) ? new JSONObject(
          asyncRequest ? lastLine.substring(5) : lastLine) : null;
      if (jsonLastLine != null
          && jsonLastLine.has("answer")
          && jsonLastLine.getJSONObject("answer").has("role")
          && (StringUtils.equalsIgnoreCase(jsonLastLine.getJSONObject("answer").optString("role"), "null") ||
          StringUtils.equalsIgnoreCase(jsonLastLine.getJSONObject("answer").optString("role"), "error"))) {
        return jsonLastLine.getJSONObject("answer");
      }
      return new JSONObject();
    } catch (JSONException | IOException e) {
      throw new RuntimeException(e);
    } finally {
      try {
        inputStream.close();
      } catch (Exception e) {
      }
    }
  }

  /**
   * This method is used to save a file in the temp folder of the server. The file is saved with a
   * UUID as name.
   *
   * @param asyncRequest
   * @param queue
   * @param copilotApp
   * @param conversationId
   * @param question
   * @param questionAttachedFileIds
   * @throws IOException
   * @throws JSONException
   */
  public static JSONObject handleQuestion(boolean asyncRequest, HttpServletResponse queue, CopilotApp copilotApp,
      String conversationId,
      String question,
      List<String> questionAttachedFileIds) throws IOException, JSONException {
    if (copilotApp == null) {
      throw new OBException(String.format(OBMessageUtils.messageBD("ETCOP_AppNotFound")));
    }
    refreshDynamicFiles(copilotApp);
    // read the json sent
    var properties = OBPropertiesProvider.getInstance().getOpenbravoProperties();
    String appType;
    JSONObject finalResponseAsync; // For save the response in case of async
    String copilotPort = properties.getProperty("COPILOT_PORT", "5005");
    String copilotHost = properties.getProperty("COPILOT_HOST", "localhost");
    JSONObject jsonRequestForCopilot = new JSONObject();
    boolean isGraph = checkIfGraphQuestion(copilotApp);
    //the app_id is the id of the CopilotApp, must be converted to the id of the openai assistant (if it is an openai assistant)
    // and we need to add the type of the assistant (openai or langchain)
    appType = copilotApp.getAppType();
    List<String> allowedAppTypes = List.of(CopilotConstants.APP_TYPE_LANGCHAIN, CopilotConstants.APP_TYPE_LANGGRAPH,
        CopilotConstants.APP_TYPE_OPENAI, CopilotConstants.APP_TYPE_MULTIMODEL);

    if (StringUtils.equalsIgnoreCase(appType, CopilotConstants.APP_TYPE_LANGCHAIN)
        || StringUtils.equalsIgnoreCase(appType, CopilotConstants.APP_TYPE_LANGGRAPH)
        || StringUtils.equalsIgnoreCase(appType, CopilotConstants.APP_TYPE_MULTIMODEL)
    ) {
      if (StringUtils.isEmpty(conversationId)) {
        conversationId = UUID.randomUUID().toString();
      }
      if (!isGraph) {
        buildLangchainRequestForCopilot(copilotApp, conversationId, jsonRequestForCopilot, appType);
      } else {
        buildLangraphRequestForCopilot(copilotApp, conversationId, jsonRequestForCopilot);
      }
    } else if (StringUtils.equalsIgnoreCase(appType, CopilotConstants.APP_TYPE_OPENAI)) {
      buildOpenAIrequestForCopilot(copilotApp, jsonRequestForCopilot);
    } else {
      throw new OBException(
          String.format(OBMessageUtils.messageBD("ETCOP_MissingAppType"), appType));
    }
    if (StringUtils.isNotEmpty(conversationId)) {
      jsonRequestForCopilot.put(PROP_CONVERSATION_ID, conversationId);
    }
    question += getAppSourceContent(copilotApp.getETCOPAppSourceList(), CopilotConstants.FILE_BEHAVIOUR_QUESTION);
    checkQuestionPrompt(question);
    jsonRequestForCopilot.put(PROP_QUESTION, question);
    addAppSourceFileIds(copilotApp, questionAttachedFileIds);
    handleFileIds(questionAttachedFileIds, jsonRequestForCopilot);
    question += appendLocalFileIds(questionAttachedFileIds);
    addExtraContextWithHooks(copilotApp, jsonRequestForCopilot);
    String bodyReq = jsonRequestForCopilot.toString();
    String endpoint;
    if (isGraph) {
      if (asyncRequest) {
        endpoint = AGRAPH;
      } else {
        endpoint = GRAPH;
      }
    } else {
      if (asyncRequest) {
        endpoint = AQUESTION;
      } else {
        endpoint = QUESTION;
      }
    }
    logIfDebug("Request to Copilot:);");
    logIfDebug(new JSONObject(bodyReq).toString(2));
    URL url = new URL(String.format("http://%s:%s" + endpoint, copilotHost, copilotPort));
    try {
      HttpURLConnection connection = (HttpURLConnection) url.openConnection();
      connection.setRequestMethod("POST");
      connection.setRequestProperty("Content-Type", "application/json");
      connection.setDoOutput(true);
      connection.setDoInput(true);
      connection.getOutputStream().write(jsonRequestForCopilot.toString().getBytes());
      if (asyncRequest) {
        finalResponseAsync = serverSideEvents(asyncRequest, queue, connection.getInputStream());
      } else {
        String responseFromCopilot = new BufferedReader(new InputStreamReader(connection.getInputStream()))
            .lines().collect(Collectors.joining("\n"));
        finalResponseAsync = new JSONObject(responseFromCopilot);
      }
    } catch (Exception e) {
      log.error(e);
      Thread.currentThread().interrupt();
      throw new OBException(OBMessageUtils.messageBD("ETCOP_ConnError"));
    }
    if (finalResponseAsync == null) {
      TrackingUtil.getInstance().trackQuestion(finalResponseAsync.optString(PROP_CONVERSATION_ID), question,
          copilotApp);
      boolean isError = finalResponseAsync.has("role") && StringUtils.equalsIgnoreCase(
          finalResponseAsync.optString("role"), "error");
      TrackingUtil.getInstance().trackResponse(finalResponseAsync.optString(PROP_CONVERSATION_ID),
          finalResponseAsync.optString(PROP_RESPONSE), copilotApp, isError);
      return null;
    }
    JSONObject responseOriginal = new JSONObject();
    responseOriginal.put(APP_ID, copilotApp.getId());
    if (!finalResponseAsync.has("answer")) {
      String message = "";
      if (finalResponseAsync.has("detail")) {
        JSONArray detail = finalResponseAsync.getJSONArray("detail");
        if (detail.length() > 0) {
          message = ((JSONObject) detail.get(0)).getString("message");
        }
      }
      if (!message.isEmpty()) {
        throw new OBException(String.format(OBMessageUtils.messageBD("ETCOP_CopilotError"), message));
      }
    }
    String response = null;
    if (finalResponseAsync.has("answer")) {
      JSONObject answer = (JSONObject) finalResponseAsync.get("answer");
      handleErrorMessagesIfExists(answer);
      conversationId = answer.optString(PROP_CONVERSATION_ID);
      if (StringUtils.isNotEmpty(conversationId)) {
        responseOriginal.put(PROP_CONVERSATION_ID, conversationId);
      }
      responseOriginal.put(PROP_RESPONSE, answer.get(PROP_RESPONSE));
      response = responseOriginal.getString(PROP_RESPONSE);
    } else if (finalResponseAsync.has(PROP_RESPONSE)) {
      response = finalResponseAsync.getString(PROP_RESPONSE);
      if (finalResponseAsync.has(PROP_CONVERSATION_ID)) {
        responseOriginal.put(PROP_CONVERSATION_ID, finalResponseAsync.get(PROP_CONVERSATION_ID));
        conversationId = finalResponseAsync.optString(PROP_CONVERSATION_ID);
      }
    }
    if (StringUtils.isEmpty(response)) {
      throw new OBException(String.format(OBMessageUtils.messageBD("ETCOP_CopilotError"), "Empty response"));
    }
    Date date = new Date();
    Timestamp tms = new Timestamp(date.getTime());
    responseOriginal.put("timestamp", tms.toString());
    TrackingUtil.getInstance().trackQuestion(conversationId, question, copilotApp);
    TrackingUtil.getInstance().trackResponse(conversationId, response, copilotApp);
    return responseOriginal;
  }

  private static void checkQuestionPrompt(String question) {
    if (question.length() > LANGCHAIN_MAX_LENGTH_QUESTION) {
      throw new OBException(OBMessageUtils.messageBD("ETCOP_MaxLengthQuestion"));
    }
  }

  /**
   * This method is used to build a request for the Langraph assistant.
   * It first initializes a HashMap to store the stages and their associated assistants.
   * Then, it calls the loadStagesAssistants method to load the assistants for each stage into the HashMap.
   * Finally, it calls the setStages method to set the stages for the request using the data in the HashMap.
   *
   * @param copilotApp
   *     The CopilotApp instance for which the request is to be built.
   * @param conversationId
   *     The conversation ID to be used in the request.
   * @param jsonRequestForCopilot
   *     The JSONObject to which the request parameters are to be added.
   */
  private static void buildLangraphRequestForCopilot(CopilotApp copilotApp, String conversationId,
      JSONObject jsonRequestForCopilot) throws JSONException {
    HashMap<String, ArrayList<String>> stagesAssistants = new HashMap<>();
    loadStagesAssistants(copilotApp, jsonRequestForCopilot, conversationId, stagesAssistants);
    setStages(jsonRequestForCopilot, stagesAssistants);
    //add data for the supervisor
    jsonRequestForCopilot.put(PROP_TEMPERATURE, copilotApp.getTemperature());
    jsonRequestForCopilot.put(PROP_SYSTEM_PROMPT, copilotApp.getPrompt());
  }

  /**
   * This method is used to load the stages and their associated assistants for a given CopilotApp instance.
   * It iterates over the team members of the CopilotApp instance and creates a JSON object for each one.
   * Each team member JSON object contains the name of the team member and the type of the assistant.
   * The team member JSON objects are added to a JSON array, which is then added to the request JSON object under the key "assistants".
   *
   * @param copilotApp
   *     The CopilotApp instance for which the stages and their associated assistants are to be loaded.
   * @param jsonRequestForCopilot
   *     The JSONObject to which the stages and their associated assistants are to be added.
   * @param stagesAssistants
   *     A HashMap mapping stage names to a list of assistant names for each stage.
   */
  private static void loadStagesAssistants(CopilotApp copilotApp, JSONObject jsonRequestForCopilot,
      String conversationId, HashMap<String, ArrayList<String>> stagesAssistants) throws JSONException {
    ArrayList<String> teamMembersIdentifier = new ArrayList<>();
    JSONArray assistantsArray = new JSONArray();

    for (CopilotApp teamMember : getTeamMembers(copilotApp)) {
      JSONObject memberData = new JSONObject();
      try {
        //the name is the identifier of the team member, but without any character that is not a letter or a number
        String name = teamMember.getName().replaceAll("[^a-zA-Z0-9]", "");
        memberData.put("name", name);
        teamMembersIdentifier.add(name);
        memberData.put("type", teamMember.getAppType());
        memberData.put("description", teamMember.getDescription());

        if (StringUtils.equalsIgnoreCase(teamMember.getAppType(), CopilotConstants.APP_TYPE_OPENAI)) {
          String assistantId = teamMember.getOpenaiIdAssistant();
          if (StringUtils.isEmpty(assistantId)) {
            throw new OBException(
                String.format(OBMessageUtils.messageBD("ETCOP_ErrTeamMembNotSync"), teamMember.getName()));
          }
          memberData.put(PROP_ASSISTANT_ID, assistantId);
        } else if (StringUtils.equalsIgnoreCase(teamMember.getAppType(), CopilotConstants.APP_TYPE_LANGCHAIN)
            || StringUtils.equalsIgnoreCase(teamMember.getAppType(), CopilotConstants.APP_TYPE_MULTIMODEL)) {
          buildLangchainRequestForCopilot(teamMember, null, memberData, teamMember.getAppType());
        }

        assistantsArray.put(memberData);

      } catch (JSONException | IOException e) {
        log.error(e);
      }
    }
    stagesAssistants.put("stage1", teamMembersIdentifier);
    jsonRequestForCopilot.put("assistants", assistantsArray);
    if (StringUtils.isNotEmpty(conversationId)) {
      jsonRequestForCopilot.put(PROP_HISTORY, TrackingUtil.getHistory(conversationId));
    }
    //prompt of the graph supervisor
    if (StringUtils.isNotEmpty(copilotApp.getPrompt())) {
      jsonRequestForCopilot.put(PROP_SYSTEM_PROMPT, copilotApp.getPrompt());
    }
    //temperature of the graph supervisor
    jsonRequestForCopilot.put(PROP_TEMPERATURE, copilotApp.getTemperature());
  }

  /**
   * This method is used to set the stages for a given request to the Langchain assistant.
   * It iterates over the stages and their associated assistants, creating a JSON object for each stage.
   * Each stage JSON object contains the name of the stage and a JSON array of the assistants for that stage.
   * The stage JSON objects are added to a JSON array, which is then added to a new JSON object under the key "stages".
   * This new JSON object is then added to the request JSON object under the key "graph".
   *
   * @param jsonRequestForCopilot
   *     The JSONObject to which the stages are to be added.
   * @param stagesAssistants
   *     A HashMap mapping stage names to a list of assistant names for each stage.
   */
  private static void setStages(JSONObject jsonRequestForCopilot, HashMap<String, ArrayList<String>> stagesAssistants) {
    try {
      JSONArray stages = new JSONArray();
      for (String stage : stagesAssistants.keySet()) {
        JSONObject stageJson = new JSONObject();
        stageJson.put("name", stage);
        JSONArray assistants = new JSONArray();
        for (String assistantsList : stagesAssistants.get(stage)) {
          assistants.put(assistantsList);
        }
        stageJson.put("assistants", assistants);
        stages.put(stageJson);
      }
      JSONObject graph = new JSONObject();
      graph.put("stages", stages);
      jsonRequestForCopilot.put("graph", graph);
    } catch (JSONException e) {
      log.error(e);
    }
  }

  /**
   * This method is used to build a request for the Langchain assistant.
   * It sets the assistant ID to the ID of the CopilotApp instance and the type of the assistant to "Langchain".
   * If a conversation ID is provided, it adds the conversation history to the request.
   * It also adds the toolset of the CopilotApp instance to the request.
   * Depending on the provider of the CopilotApp instance, it sets the provider and model in the request.
   * If the provider is "OPENAI", it sets the provider to "openai" and the model to the name of the model of the CopilotApp instance.
   * If the provider is "GEMINI", it sets the provider to "gemini" and the model to "gemini-1.5-pro-latest".
   * If the provider is neither "OPENAI" nor "GEMINI", it throws an exception.
   * If the CopilotApp instance has a prompt, it adds the prompt and the content of the app source file with the behaviour "system" to the request.
   *
   * @param copilotApp
   *     The CopilotApp instance for which the request is to be built.
   * @param conversationId
   *     The conversation ID to be used in the request. If it is not empty, the conversation history will be added to the request.
   * @param jsonRequestForCopilot
   *     The JSONObject to which the request parameters are to be added.
   * @param appType
   * @throws JSONException
   *     If an error occurs while processing the JSON data.
   */

  private static void buildLangchainRequestForCopilot(CopilotApp copilotApp, String conversationId,
      JSONObject jsonRequestForCopilot, String appType) throws JSONException, IOException {
    StringBuilder prompt = new StringBuilder();
    prompt.append(copilotApp.getPrompt());
    jsonRequestForCopilot.put(PROP_ASSISTANT_ID, copilotApp.getId());
    jsonRequestForCopilot.put(PROP_TYPE, appType);
    if (StringUtils.isNotEmpty(conversationId)) {
      jsonRequestForCopilot.put(PROP_HISTORY, TrackingUtil.getHistory(conversationId));
    }
    jsonRequestForCopilot.put(PROP_TEMPERATURE, copilotApp.getTemperature());
    jsonRequestForCopilot.put(PROP_TOOLS, ToolsUtil.getToolSet(copilotApp));
    jsonRequestForCopilot.put(PROP_PROVIDER, CopilotUtils.getProvider(copilotApp));
    jsonRequestForCopilot.put(PROP_MODEL, CopilotUtils.getAppModel(copilotApp));
    jsonRequestForCopilot.put(PROP_KB_VECTORDB_ID, "KB_" + copilotApp.getId());
    String promptApp = getAssistantPrompt(copilotApp);
    if (StringUtils.isNotEmpty(prompt.toString())) {
      CopilotUtils.checkPromptLength(prompt);
      jsonRequestForCopilot.put(PROP_SYSTEM_PROMPT, promptApp);
    }
    if (StringUtils.isNotEmpty(copilotApp.getDescription())) {
      jsonRequestForCopilot.put(PROP_DESCRIPTION, copilotApp.getDescription());
    }

  }

  public static StringBuilder replaceAliasInPrompt(StringBuilder prompt,
      List<CopilotAppSource> appSourcesWithAlias) throws IOException {
    String tempPrompt = prompt.toString();
    for (CopilotAppSource appSource : appSourcesWithAlias) {
      String aliasToReplace = "@" + appSource.getAlias() + "@";
      tempPrompt = StringUtils.replace(tempPrompt, aliasToReplace, CopilotUtils.getAppSourceContent(appSource));
    }
    return new StringBuilder(tempPrompt);
  }

  /**
   * This method is used to build a request for the OpenAI assistant.
   * It sets the type of the assistant to "OpenAI" and the assistant ID to the OpenAI ID of the CopilotApp instance.
   *
   * @param copilotApp
   *     The CopilotApp instance for which the request is to be built.
   * @param jsonRequestForCopilot
   *     The JSONObject to which the request parameters are to be added.
   * @throws JSONException
   *     If an error occurs while processing the JSON data.
   */
  private static void buildOpenAIrequestForCopilot(CopilotApp copilotApp,
      JSONObject jsonRequestForCopilot) throws JSONException {
    jsonRequestForCopilot.put(PROP_TYPE, CopilotConstants.APP_TYPE_OPENAI);
    jsonRequestForCopilot.put(PROP_ASSISTANT_ID, copilotApp.getOpenaiIdAssistant());
  }

  /**
   * This method checks if the given CopilotApp instance is of type "LANGCHAIN" and has associated team members.
   * It returns true if both conditions are met, otherwise it returns false.
   *
   * @param copilotApp
   *     The CopilotApp instance to be checked.
   * @return A boolean value indicating whether the CopilotApp instance is of type "LANGCHAIN" and has associated team members.
   */
  private static boolean checkIfGraphQuestion(CopilotApp copilotApp) {
    return StringUtils.equalsIgnoreCase(copilotApp.getAppType(), CopilotConstants.APP_TYPE_LANGGRAPH);

  }

  /**
   * This method retrieves all the team members associated with a given CopilotApp instance.
   * It uses Java 8 streams to map each TeamMember instance to its associated CopilotApp instance and collects the results into a list.
   *
   * @param copilotApp
   *     The CopilotApp instance for which the team members are to be retrieved.
   * @return A list of CopilotApp instances representing the team members of the given CopilotApp instance.
   */
  private static List<CopilotApp> getTeamMembers(CopilotApp copilotApp) {
    return copilotApp.getETCOPTeamMemberList().stream().map(TeamMember::getMember).collect(
        java.util.stream.Collectors.toList());
  }

  /**
   * This method is used to add the file IDs of the app sources with the behaviour "attach" to the
   * list of question attached file IDs.
   *
   * @param copilotApp
   * @param questionAttachedFileIds
   */
  private static void addAppSourceFileIds(CopilotApp copilotApp, List<String> questionAttachedFileIds) {
    for (CopilotAppSource source : copilotApp.getETCOPAppSourceList()) {
      if (CopilotConstants.isAttachBehaviour(source)) {
        questionAttachedFileIds.add(source.getOpenaiIdFile());
      }
    }
  }

  /**
   * This method is used to refresh the dynamic files of the given CopilotApp instance.
   *
   * @param copilotApp
   * @throws JSONException
   * @throws IOException
   */
  private static void refreshDynamicFiles(CopilotApp copilotApp) throws JSONException, IOException {
    String openaiApiKey = OpenAIUtils.getOpenaiApiKey();
    for (CopilotAppSource appSource : copilotApp.getETCOPAppSourceList()) {
      if (CopilotConstants.isAttachBehaviour(appSource) || CopilotConstants.isQuestionBehaviour(appSource)) {
        OpenAIUtils.syncAppSource(appSource, openaiApiKey);
      }
    }
  }

  /**
   * This method is used to handle the file IDs of the question attached files.
   *
   * @param questionAttachedFileIds
   * @param jsonRequestForCopilot
   * @throws JSONException
   */
  private static void handleFileIds(List<String> questionAttachedFileIds,
      JSONObject jsonRequestForCopilot) throws JSONException {
    if (questionAttachedFileIds != null && !questionAttachedFileIds.isEmpty()) {
      JSONArray filesIds = new JSONArray();
      for (String questionAttachedFileId : questionAttachedFileIds) {
        if (StringUtils.isNotEmpty(questionAttachedFileId)) {

          logIfDebug(String.format("questionAttachedFileId: %s", questionAttachedFileId));
          filesIds.put(questionAttachedFileId);
        }
      }
      // send the files to OpenAI and  replace the "file names" with the file_ids returned by OpenAI
      jsonRequestForCopilot.put("local_file_ids", filesIds);
    }
  }

  private static String appendLocalFileIds(List<String> questionAttachedFileIds) throws JSONException {
    if (questionAttachedFileIds == null || questionAttachedFileIds.isEmpty()) {
      return "";
    }
    StringBuilder sb = new StringBuilder();
    for (String questionAttachedFileId : questionAttachedFileIds) {
      if (StringUtils.isNotEmpty(questionAttachedFileId)) {
        CopilotFile copilotFile = (CopilotFile) OBDal.getInstance()
            .createCriteria(CopilotFile.class)
            .add(Restrictions.eq(CopilotFile.PROPERTY_OPENAIIDFILE, questionAttachedFileId))
            .setMaxResults(1)
            .uniqueResult();

        if (copilotFile == null || StringUtils.startsWith(questionAttachedFileId, "file")) {
          if (sb.length() == 0) {
            sb.append("\n Local files: ");
          }
          sb.append(questionAttachedFileId).append("\n");
        }
      }
    }
    return sb.length() > 0 ? sb.toString() : "";
  }

  /**
   * This method is used to handle the error messages in the response from Copilot.
   *
   * @param answer
   * @throws JSONException
   */
  private static void handleErrorMessagesIfExists(JSONObject answer) throws JSONException {
    if (answer.has("error")) {
      JSONObject errorJson = answer.getJSONObject("error");
      String message = errorJson.getString("message");
      if (errorJson.has("code")) {
        throw new CopilotRestServiceException(message, errorJson.getInt("code"));
      } else {
        throw new CopilotRestServiceException(message);
      }
    }
  }

  /**
   * This method is used to add extra context to the request for Copilot, based on the hooks defined
   * for the CopilotApp.
   *
   * @param copilotApp
   * @param jsonRequest
   */
  private static void addExtraContextWithHooks(CopilotApp copilotApp, JSONObject jsonRequest) {
    OBContext context = OBContext.getOBContext();
    JSONObject jsonExtraInfo = new JSONObject();
    Role role = OBDal.getInstance().get(Role.class, context.getRole().getId());
    try {
      jsonExtraInfo.put("auth", CopilotUtils.getAuthJson(role, context));
      jsonExtraInfo.put("model_config", CopilotUtils.getModelsConfigJSON());
      jsonRequest.put("extra_info", jsonExtraInfo);
    } catch (Exception e) {
      log.error("Error adding auth token to extraInfo", e);
    }
    try {
      WeldUtils.getInstanceFromStaticBeanManager(CopilotQuestionHookManager.class).executeHooks(copilotApp,
          jsonRequest);
    } catch (OBException e) {
      log.error("Error executing hooks", e);
    }
  }

  /**
   * This method is used to save a file in the temp folder of the server. The file is saved with a
   * UUID as name.
   *
   * @param f
   * @param fileId
   */
  private static void saveFileTemp(File f, String fileId) {
    CopilotFile fileCop = OBProvider.getInstance().get(CopilotFile.class);
    fileCop.setOpenaiIdFile(fileId);
    fileCop.setOrganization(OBDal.getInstance().get(Organization.class, "0"));
    fileCop.setName(f.getName());
    fileCop.setType(CopilotConstants.KBF_TYPE_ATTACHED);
    fileCop.setTemp(true);
    OBDal.getInstance().save(fileCop);
  }

  /**
   * This method is used to save a file in the temp folder of the server. The file is saved with a
   * UUID as name.
   */
  static JSONArray handleAssistants() {
    try {
      OBContext.setAdminMode();
      //send json of assistants
      JSONArray assistants = new JSONArray();
      OBContext context = OBContext.getOBContext();
      List<CopilotApp> appList = new HashSet<>(OBDal.getInstance()
          .createCriteria(CopilotRoleApp.class)
          .add(Restrictions.eq(CopilotRoleApp.PROPERTY_ROLE, context.getRole()))
          .list()).stream().map(CopilotRoleApp::getCopilotApp)
          .collect(Collectors.toList());
      appList.sort((app1, app2) -> getLastConversation(context.getUser(), app2)
          .compareTo(getLastConversation(context.getUser(), app1)));
      for (CopilotApp app : appList) {
        JSONObject assistantJson = new JSONObject();
        assistantJson.put(APP_ID, app.getId());
        assistantJson.put("name", app.getName());
        assistants.put(assistantJson);
      }
      return assistants;
    } catch (Exception e) {
      throw new OBException(e);
    } finally {
      OBContext.restorePreviousMode();
    }
  }

  /**
   * This method is used to save a file in the temp folder of the server. The file is saved with a
   * UUID as name.
   *
   * @param user
   * @param copilotApp
   */
  private static Date getLastConversation(User user, CopilotApp copilotApp) {
    OBCriteria<Conversation> convCriteria = OBDal.getInstance().createCriteria(Conversation.class);
    convCriteria.add(Restrictions.eq(Conversation.PROPERTY_COPILOTAPP, copilotApp));
    convCriteria.add(Restrictions.eq(Conversation.PROPERTY_USERCONTACT, user));
    convCriteria.addOrder(Order.desc(Conversation.PROPERTY_LASTMSG));
    convCriteria.setMaxResults(1);
    Conversation conversation = (Conversation) convCriteria.uniqueResult();
    if (conversation == null) {
      return Date.from(Instant.parse("2024-01-01T00:00:00Z"));
    }
    if (conversation.getLastMsg() == null) {
      return conversation.getCreationDate();
    }
    return conversation.getLastMsg();
  }

  /**
   * This method is used to save a file in the temp folder of the server. The file is saved with a
   * UUID as name.
   *
   * @param copilotApp
   * @throws JSONException
   * @throws IOException
   */
  public static String getGraphImg(CopilotApp copilotApp) throws JSONException, IOException {
    if (copilotApp == null) {
      throw new OBException(String.format(OBMessageUtils.messageBD("ETCOP_AppNotFound")));
    }
    // read the json sent
    HttpResponse<String> responseFromCopilot = null;
    var properties = OBPropertiesProvider.getInstance().getOpenbravoProperties();
    String appType;
    try {
      HttpClient client = HttpClient.newBuilder().build();
      String copilotPort = properties.getProperty("COPILOT_PORT", "5005");
      String copilotHost = properties.getProperty("COPILOT_HOST", "localhost");
      JSONObject jsonRequestForCopilot = new JSONObject();
      appType = copilotApp.getAppType();
      String conversationId = UUID.randomUUID().toString();

      buildLangraphRequestForCopilot(copilotApp, conversationId, jsonRequestForCopilot);
      jsonRequestForCopilot.put("generate_image", true);
      if (StringUtils.isNotEmpty(conversationId)) {
        jsonRequestForCopilot.put(PROP_CONVERSATION_ID, conversationId);
      }
      String question = "placeholder";
      jsonRequestForCopilot.put(PROP_QUESTION, question);
      addExtraContextWithHooks(copilotApp, jsonRequestForCopilot);
      String bodyReq = jsonRequestForCopilot.toString();
      logIfDebug("Request to Copilot:);");
      logIfDebug(new JSONObject(bodyReq).toString(2));
      HttpRequest copilotRequest = HttpRequest.newBuilder()
          .uri(new URI(String.format("http://%s:%s" + GRAPH, copilotHost, copilotPort)))
          .headers("Content-Type", APPLICATION_JSON_CHARSET_UTF_8)
          .version(HttpClient.Version.HTTP_1_1)
          .POST(HttpRequest.BodyPublishers.ofString(bodyReq))
          .build();

      responseFromCopilot = client.send(copilotRequest, HttpResponse.BodyHandlers.ofString());
    } catch (URISyntaxException | InterruptedException e) {
      log.error(e);
      Thread.currentThread().interrupt();
      throw new OBException(OBMessageUtils.messageBD("ETCOP_ConnError"));
    }
    JSONObject responseJsonFromCopilot = new JSONObject(responseFromCopilot.body());
    if (!responseJsonFromCopilot.has("answer")) {
      String message = "";
      if (responseJsonFromCopilot.has("detail")) {
        JSONArray detail = responseJsonFromCopilot.getJSONArray("detail");
        if (detail.length() > 0) {
          message = ((JSONObject) detail.get(0)).getString("message");
        }
      }
      throw new OBException(String.format(OBMessageUtils.messageBD("ETCOP_CopilotError"), message));
    }
    JSONObject answer = (JSONObject) responseJsonFromCopilot.get("answer");
    handleErrorMessagesIfExists(answer);
    return answer.getString("response");
  }

  /**
   * Constructs a JSON object representing an error event in response to a request.
   * This method is specifically designed to format error messages for front-end display or logging purposes.
   * It encapsulates the error message, the conversation ID from the request, and assigns a role of 'error' to the event.
   *
   * @param request
   *     The HttpServletRequest from which the conversation ID is extracted.
   * @param e
   *     The OBException containing the error message to be included in the response.
   * @return A JSONObject structured to convey error information, including the error message, conversation ID, and a role indicator.
   * @throws JSONException
   *     If an error occurs during the creation of the JSON object.
   */
  public static JSONObject getErrorEventJSON(HttpServletRequest request, OBException e) throws JSONException {
    return new JSONObject().put("answer", new JSONObject()
        .put("response", e.getMessage())
        .put("conversation_id", request.getParameter("conversation_id"))
        .put("role", "error"));
  }

  /**
   * Overloads the {@link #sendEventToFront(PrintWriter, String, boolean)} method to allow sending JSON objects directly.
   * This method converts the provided JSON object to a string and then delegates the task of sending the event to the front-end
   * to the original {@code sendEventToFront} method. It is useful for cases where the data to be sent is already structured as a JSON object.
   *
   * @param writerToFront
   *     The {@link PrintWriter} object used to write the event data to the response stream.
   * @param json
   *     The {@link JSONObject} containing the data to be sent to the front-end.
   * @param addData
   *     A boolean flag indicating whether the "data: " prefix should be added to the event data.
   */
  public static void sendEventToFront(PrintWriter writerToFront, JSONObject json, boolean addData) {
    sendEventToFront(writerToFront, json.toString(), addData);
  }

  /**
   * Sets the response headers to configure the HttpServletResponse object for server-sent events (SSE).
   * This method prepares the response to stream data to a client in a text/event-stream format, which is
   * used for sending real-time updates to the client without requiring the client to repeatedly poll the server.
   *
   * @param response
   *     The HttpServletResponse object to be configured for SSE.
   */
  static void setEventStreamMode(HttpServletResponse response) {
    response.setContentType("text/event-stream");
    response.setCharacterEncoding("UTF-8");
    response.setHeader("Cache-Control", "no-cache");
    response.setHeader("Connection", "keep-alive");
  }

  /**
   * Sends an event to the front-end client. This method formats the message as a server-sent event (SSE)
   * by optionally prefixing it with "data: " and appending two newline characters. It then writes the message
   * to the PrintWriter associated with the HttpServletResponse, flushing the stream to ensure the message is sent.
   * Additionally, it logs the message to the console.
   *
   * @param writerToFront
   *     The PrintWriter to write the event data to.
   * @param x
   *     The message to be sent to the client.
   * @param addData
   *     A flag indicating whether to prefix the message with "data: " to conform to the SSE protocol.
   */
  private static void sendEventToFront(PrintWriter writerToFront, String x, boolean addData) {
    String line = (addData ? "data: " : "") + x + "\n\n";
    logIfDebug(line);
    writerToFront.println(line);
    writerToFront.flush();
  }
}<|MERGE_RESOLUTION|>--- conflicted
+++ resolved
@@ -303,12 +303,9 @@
     String conversationId = jsonRequest.optString(PROP_CONVERSATION_ID);
     String appId = jsonRequest.getString(APP_ID);
     String question = jsonRequest.getString(PROP_QUESTION);
-<<<<<<< HEAD
     List<String> filesReceived = getFilesReceived(jsonRequest);
-=======
     String questionAttachedFileId = jsonRequest.optString("file");
 
->>>>>>> fd36e963
     CopilotApp copilotApp = OBDal.getInstance().get(CopilotApp.class, appId);
 
     if (copilotApp == null) {
@@ -340,11 +337,11 @@
     return handleQuestion(isAsyncRequest, queue, copilotApp, conversationId, question, filesReceived);
   }
 
-<<<<<<< HEAD
   /**
    * Extracts a list of file identifiers from a JSON request.
    *
-   * @param jsonRequest the JSON object containing the file identifiers.
+   * @param jsonRequest
+   *     the JSON object containing the file identifiers.
    * @return a list of file identifiers. If the "file" field is empty or not a valid JSON array, an empty list is returned.
    */
   private static List<String> getFilesReceived(JSONObject jsonRequest) {
@@ -366,13 +363,13 @@
       log.error(e);
     }
     return result;
-=======
+  }
+
   private static CopilotApp getAppIdByAssistantName(String appId) {
     OBCriteria<CopilotApp> appCrit = OBDal.getInstance().createCriteria(CopilotApp.class);
     appCrit.add(Restrictions.eq(CopilotApp.PROPERTY_NAME, appId));
     appCrit.setMaxResults(1);
     return (CopilotApp) appCrit.uniqueResult();
->>>>>>> fd36e963
   }
 
   private static void validateOpenAIKey() {
