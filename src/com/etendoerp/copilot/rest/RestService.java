package com.etendoerp.copilot.rest;


import java.io.BufferedReader;
import java.io.File;
import java.io.IOException;
import java.net.URI;
import java.net.URISyntaxException;
import java.net.http.HttpClient;
import java.net.http.HttpRequest;
import java.net.http.HttpResponse;
import java.nio.file.Files;
import java.sql.Timestamp;
import java.util.ArrayList;
import java.util.Date;
import java.util.List;
import java.util.UUID;

import javax.servlet.ServletException;
import javax.servlet.http.HttpServletRequest;
import javax.servlet.http.HttpServletResponse;

import org.apache.commons.fileupload.FileItem;
import org.apache.commons.fileupload.FileItemFactory;
import org.apache.commons.fileupload.disk.DiskFileItem;
import org.apache.commons.fileupload.disk.DiskFileItemFactory;
import org.apache.commons.fileupload.servlet.ServletFileUpload;
import org.apache.commons.lang.StringUtils;
import org.codehaus.jettison.json.JSONArray;
import org.codehaus.jettison.json.JSONException;
import org.codehaus.jettison.json.JSONObject;
import org.hibernate.criterion.Restrictions;
import org.openbravo.base.exception.OBException;
import org.openbravo.base.provider.OBProvider;
import org.openbravo.base.secureApp.HttpSecureAppServlet;
import org.openbravo.base.session.OBPropertiesProvider;
import org.openbravo.base.weld.WeldUtils;
import org.openbravo.dal.core.OBContext;
import org.openbravo.dal.service.OBCriteria;
import org.openbravo.dal.service.OBDal;
import org.openbravo.erpCommon.utility.OBMessageUtils;
import org.openbravo.erpCommon.utility.SystemInfo;
import org.openbravo.model.ad.access.Role;
import org.openbravo.model.ad.access.User;
import org.openbravo.model.ad.module.Module;
import org.openbravo.model.ad.system.Language;
import org.openbravo.model.ad.ui.Message;
import org.openbravo.model.ad.ui.MessageTrl;
import org.openbravo.model.common.enterprise.Organization;
import org.openbravo.model.common.enterprise.Warehouse;
import org.openbravo.model.common.plm.Product;
import org.openbravo.service.db.DalConnectionProvider;

import com.etendoerp.copilot.data.CopilotApp;
import com.etendoerp.copilot.data.CopilotFile;
import com.etendoerp.copilot.data.CopilotRoleApp;
import com.etendoerp.copilot.hook.CopilotQuestionHookManager;
import com.etendoerp.copilot.util.CopilotConstants;
import com.smf.securewebservices.utils.SecureWebServicesUtils;

public class RestService extends HttpSecureAppServlet {

  public static final String QUESTION = "/question";
  public static final String GET_ASSISTANTS = "/assistants";
  public static final String APP_ID = "app_id";
  public static final String PROP_ASSISTANT_ID = "assistant_id";
  public static final String PROP_RESPONSE = "response";

  public static final String PROP_CONVERSATION_ID = "conversation_id";
  public static final String PROP_QUESTION = "question";
  public static final String PROP_TYPE = "type";
  public static final String COPILOT_MODULE_ID = "0B8480670F614D4CA99921D68BB0DD87";
  public static final String APPLICATION_JSON_CHARSET_UTF_8 = "application/json;charset=UTF-8";
  public static final String FILE = "/file";


  @Override
  public void doGet(HttpServletRequest request, HttpServletResponse response) throws IOException, ServletException {
    String path = request.getPathInfo();
    try {
      if (StringUtils.equalsIgnoreCase(path, GET_ASSISTANTS)) {
        handleAssistants(response);
        return;

      }  //  /labels to get the labels of the module
      else if (StringUtils.equalsIgnoreCase(path, "/labels")) {
        response.setContentType(APPLICATION_JSON_CHARSET_UTF_8);
        response.getWriter().write(getJSONLabels().toString());
        return;
      }
      //if not a valid path, throw a error status
      response.sendError(HttpServletResponse.SC_NOT_FOUND);
    } catch (Exception e) {
      log4j.error(e);
      try {

        response.sendError(HttpServletResponse.SC_BAD_REQUEST, e.getMessage());

      } catch (IOException ioException) {
        log4j.error(ioException);
        response.sendError(HttpServletResponse.SC_INTERNAL_SERVER_ERROR, ioException.getMessage());
      }
    }
  }

  private JSONObject getJSONLabels() {
    try {
      OBContext.setAdminMode(false);
      Language lang = OBContext.getOBContext().getLanguage();
      Module module = OBDal.getInstance().get(Module.class, COPILOT_MODULE_ID);
      JSONObject jsonLabels = new JSONObject();

      if (StringUtils.equals(module.getLanguage().getId(), lang.getId())) {
        OBCriteria<Message> msgCrit = OBDal.getInstance().createCriteria(Message.class);
        msgCrit.add(Restrictions.eq(Message.PROPERTY_MODULE, module));
        List<Message> msgList = msgCrit.list();
        for (Message msg : msgList) {
          try {
            jsonLabels.put(msg.getIdentifier(), msg.getMessageText());
          } catch (JSONException e) {
            log4j.error(e);
          }
        }
        return jsonLabels;
      } else {
        OBCriteria<MessageTrl> msgTrlCrit = OBDal.getInstance().createCriteria(MessageTrl.class);
        msgTrlCrit.add(Restrictions.eq(MessageTrl.PROPERTY_LANGUAGE, lang));
        msgTrlCrit.createAlias(MessageTrl.PROPERTY_MESSAGE, "msg");
        msgTrlCrit.add(Restrictions.eq("msg." + Message.PROPERTY_MODULE, module));
        List<MessageTrl> msgTrlList = msgTrlCrit.list();
        for (MessageTrl msgTrl : msgTrlList) {
          try {
            jsonLabels.put(msgTrl.getMessage().getIdentifier(), msgTrl.getMessageText());
          } catch (JSONException e) {
            log4j.error(e);
          }
        }
        return jsonLabels;
      }


    } finally {
      OBContext.restorePreviousMode();
    }

  }

  @Override
  public void doPost(HttpServletRequest request, HttpServletResponse response) throws IOException, ServletException {
    String path = request.getPathInfo();
    try {
      OBContext.setAdminMode();
      if (StringUtils.equalsIgnoreCase(path, QUESTION)) {
        handleQuestion(request, response);
        return;
      } else if (StringUtils.equalsIgnoreCase(path, FILE)) {
        handleFile(request, response);
        return;
      }
      //if not a valid path, throw a error status
      response.sendError(HttpServletResponse.SC_METHOD_NOT_ALLOWED);
    } catch (Exception e) {
      log4j.error(e);
      try {
        sendErrorResponse(response, HttpServletResponse.SC_BAD_REQUEST, e.getMessage());
      } catch (Exception e2) {
        log4j.error(e2);
        response.sendError(HttpServletResponse.SC_INTERNAL_SERVER_ERROR, e2.getMessage());
      }
    }finally {
      OBContext.restorePreviousMode();
    }
  }

  private void sendErrorResponse(HttpServletResponse response, int status,
      String message) throws IOException, JSONException {
    response.setStatus(status);
    JSONObject error = new JSONObject();
    error.put("error", message);
    response.getWriter().write(error.toString());
  }

  private void handleFile(HttpServletRequest request,
      HttpServletResponse response) throws Exception {
    logIfDebug("handleFile");
    // in the request we will receive a form-data with the field file with the file

    boolean isMultipart = ServletFileUpload.isMultipartContent(request);
    logIfDebug(String.format("isMultipart: %s", isMultipart));
    FileItemFactory factory = new DiskFileItemFactory();

    ServletFileUpload upload = new ServletFileUpload(factory);
    List<FileItem> items = upload.parseRequest(request);
    logIfDebug(String.format("items: %d", items.size()));
    JSONObject responseJson = new JSONObject();
    //create a list of files, for delete them later when the process finish
    ArrayList<File> fileListToDelete = new ArrayList<>();

    for (FileItem item : items) {
      if (item.isFormField()) {
        continue;
      }
      DiskFileItem itemDisk = (DiskFileItem) item;
      String originalFileName = item.getName();
      String extension = originalFileName.substring(originalFileName.lastIndexOf("."));
      String filenameWithoutExt = originalFileName.substring(0, originalFileName.lastIndexOf("."));
      //check if the file is in memory or in disk and create a temp file,
      File f = File.createTempFile(filenameWithoutExt + "_", extension);
      f.deleteOnExit();
      if (itemDisk.isInMemory()) {
        //if the file is in memory, write it to the temp file
        itemDisk.write(f);
      } else {
        //if the file is in disk, copy it to the temp file
        boolean successRename = itemDisk.getStoreLocation().renameTo(f);
        if (!successRename) {
          throw new OBException(
              String.format(OBMessageUtils.messageBD("ETCOP_ErrorSavingFile"), item.getName()));
        }
      }
      checkSizeFile(f);
      String fileUUID = UUID.randomUUID().toString();
      fileListToDelete.add(f);
      //print the current directory of the class
      String sourcePath = OBPropertiesProvider.getInstance().getOpenbravoProperties().getProperty("source.path");
      String buildCopilotPath = sourcePath + "/build/copilot";

      String modulePath = sourcePath + "/modules/com.etendoerp.copilot";
      // copy the file to the buildCopilotPath folder, in a subfolder with the name of the file_id
      String filePath = String.format("/copilotTempFiles/%s/%s", fileUUID, originalFileName);
      saveFileTemp(f, filePath);
      String pathForStandardCopy = buildCopilotPath + filePath;
      File fileCopilotFolder = new File(pathForStandardCopy);
      fileCopilotFolder.getParentFile().mkdirs();
      Files.copy(f.toPath(), fileCopilotFolder.toPath());
      //copy the file to the module folder, for the development
      if (isDevelopment()) {
        String pathForDevCopy = modulePath + filePath;
        File fileModuleFolder = new File(pathForDevCopy);
        fileModuleFolder.getParentFile().mkdirs();
        Files.copy(f.toPath(), fileModuleFolder.toPath());
      }
      responseJson.put(item.getFieldName(), filePath);
    }
    OBDal.getInstance().flush();
    //delete the temp files
    for (File f : fileListToDelete) {
      try {
        logIfDebug(String.format("deleting file: %s", f.getName()));
        Files.deleteIfExists(f.toPath());
      } catch (Exception e) {
        log4j.error(e);
      }
    }
    response.setContentType(APPLICATION_JSON_CHARSET_UTF_8);
    response.getWriter().write(responseJson.toString());
  }

  private boolean isDevelopment() throws ServletException {
    SystemInfo.load(new DalConnectionProvider(false));
    String purpose = SystemInfo.getSystemInfo().getProperty("instancePurpose");
    return StringUtils.equalsIgnoreCase("D", purpose);
  }

  private void checkSizeFile(File f) {
    //check the size of the file: must be max 512mb
    long size = f.length();
    if (size > 512 * 1024 * 1024) {
      throw new OBException(
          String.format(OBMessageUtils.messageBD("ETCOP_FileTooBig"), f.getName()));
    }
  }

  private void logIfDebug(String msg) {
    if (log4j.isDebugEnabled()) {
      log4j.debug(msg);
    }
  }

  private void handleQuestion(HttpServletRequest request,
      HttpServletResponse response) throws IOException, JSONException {
    // read the json sent
    BufferedReader reader = request.getReader();
    StringBuilder sb = new StringBuilder();
    for (String line; (line = reader.readLine()) != null; ) {
      sb.append(line);
    }
    HttpResponse<String> responseFromCopilot = null;
    var properties = OBPropertiesProvider.getInstance().getOpenbravoProperties();
    String appType;
    String appId;
    try {
      HttpClient client = HttpClient.newBuilder().build();
      String copilotPort = properties.getProperty("COPILOT_PORT", "5005");
      String copilotHost = properties.getProperty("COPILOT_HOST", "localhost");
      String jsonRequestStr = sb.toString();
      JSONObject jsonRequestOriginal = new JSONObject(jsonRequestStr);
      JSONObject jsonRequestForCopilot = new JSONObject();
      String conversationId = jsonRequestOriginal.optString(PROP_CONVERSATION_ID);
      if (StringUtils.isNotEmpty(conversationId)) {
        jsonRequestForCopilot.put(PROP_CONVERSATION_ID, conversationId);
      }
      //the app_id is the id of the CopilotApp, must be converted to the id of the openai assistant (if it is an openai assistant)
      // and we need to add the type of the assistant (openai or langchain)
      appId = jsonRequestOriginal.getString(APP_ID);
      CopilotApp copilotApp = OBDal.getInstance().get(CopilotApp.class, appId);
      if (copilotApp == null) {
        throw new OBException(String.format(OBMessageUtils.messageBD("ETCOP_AppNotFound"), appId));
      }
      appType = copilotApp.getAppType();
      if (StringUtils.equalsIgnoreCase(appType, CopilotConstants.APP_TYPE_LANGCHAIN)) {
        jsonRequestForCopilot.put(PROP_TYPE, CopilotConstants.APP_TYPE_LANGCHAIN);
      } else if (StringUtils.equalsIgnoreCase(appType, CopilotConstants.APP_TYPE_OPENAI)) {
        jsonRequestForCopilot.put(PROP_TYPE, CopilotConstants.APP_TYPE_OPENAI);
        jsonRequestForCopilot.put(PROP_ASSISTANT_ID, copilotApp.getOpenaiIdAssistant());
      } else {
        throw new OBException(
            String.format(OBMessageUtils.messageBD("ETCOP_MissingAppType"), appType));
      }
      jsonRequestForCopilot.put(PROP_QUESTION, jsonRequestOriginal.get(PROP_QUESTION));

      String questionAttachedFileId = jsonRequestOriginal.optString("file");
      if (StringUtils.isNotEmpty(questionAttachedFileId)) {
        //check if the file exists in the temp folder
        CopilotFile copilotFile = (CopilotFile) OBDal.getInstance().createCriteria(CopilotFile.class)
            .add(Restrictions.eq(CopilotFile.PROPERTY_OPENAIIDFILE, questionAttachedFileId))
            .setMaxResults(1)
            .uniqueResult();
        if (copilotFile == null) {
          throw new OBException(String.format(OBMessageUtils.messageBD("ETCOP_FileNotFound"), questionAttachedFileId));
        }
        // send the files to OpenAI and  replace the "file names" with the file_ids returned by OpenAI
        logIfDebug(String.format("questionAttachedFileId: %s", questionAttachedFileId));
        jsonRequestForCopilot.put("file_ids", new JSONArray().put(questionAttachedFileId));
      }
      addExtraContextWithHooks(copilotApp, jsonRequestForCopilot);
      String bodyReq = jsonRequestForCopilot.toString();
      HttpRequest copilotRequest = HttpRequest.newBuilder()
          .uri(new URI(String.format("http://%s:%s/question", copilotHost, copilotPort)))
          .headers("Content-Type", APPLICATION_JSON_CHARSET_UTF_8)
          .version(HttpClient.Version.HTTP_1_1)
          .POST(HttpRequest.BodyPublishers.ofString(bodyReq))
          .build();

      responseFromCopilot = client.send(copilotRequest, HttpResponse.BodyHandlers.ofString());
    } catch (URISyntaxException | InterruptedException e) {
      log4j.error(e);
      Thread.currentThread().interrupt();
      throw new OBException(OBMessageUtils.messageBD("ETCOP_ConnError"));
    }
    JSONObject responseJsonFromCopilot = new JSONObject(responseFromCopilot.body());
    JSONObject responseOriginal = new JSONObject();
    responseOriginal.put(APP_ID, appId);
    JSONObject answer = (JSONObject) responseJsonFromCopilot.get("answer");
    if (answer.has("error")) {
      JSONObject errorJson = answer.getJSONObject("error");
      if (errorJson.has("code")) {
        response.setStatus(errorJson.getInt("code"));
      } else {
        response.setStatus(HttpServletResponse.SC_INTERNAL_SERVER_ERROR);
      }
      response.getWriter().write(new JSONObject().put("error", errorJson.getString("message")).toString());
      return;
    }
    String conversationId = answer.optString(PROP_CONVERSATION_ID);
    if (StringUtils.isNotEmpty(conversationId)) {
      responseOriginal.put(PROP_CONVERSATION_ID, conversationId);
    }
    responseOriginal.put(PROP_RESPONSE, answer.get(PROP_RESPONSE));
    Date date = new Date();
    //getting the object of the Timestamp class
    Timestamp tms = new Timestamp(date.getTime());
    responseOriginal.put("timestamp", tms.toString());
    response.setContentType(APPLICATION_JSON_CHARSET_UTF_8);
    response.getWriter().write(responseOriginal.toString());
  }

  private void addExtraContextWithHooks(CopilotApp copilotApp, JSONObject jsonRequest) {
    OBContext context = OBContext.getOBContext();
    JSONObject jsonExtraInfo = new JSONObject();
    Role role = context.getRole();
    OBDal.getInstance().refresh(role);
    if (role.isWebServiceEnabled().booleanValue()) {
      try {
        //Refresh to avoid LazyInitializationException
        User user = context.getUser();
        OBDal.getInstance().refresh(user);
        Organization currentOrganization = context.getCurrentOrganization();
        OBDal.getInstance().refresh(currentOrganization);
        Warehouse warehouse = context.getWarehouse();
        OBDal.getInstance().refresh(warehouse);
        jsonExtraInfo.put("auth", new JSONObject().put("ETENDO_TOKEN",
            SecureWebServicesUtils.generateToken(user, role, currentOrganization,
                warehouse)));
<<<<<<< HEAD
=======
        jsonRequest.put("extra_info", jsonExtraInfo);
>>>>>>> 978ff2d4
      } catch (Exception e) {
        log4j.error("Error adding auth token to extraInfo", e);
      }

    }

    //execute the hooks
    try {
      WeldUtils.getInstanceFromStaticBeanManager(CopilotQuestionHookManager.class).executeHooks(copilotApp,
<<<<<<< HEAD
          jsonExtraInfo);
    } catch (OBException e) {
      log4j.error("Error executing hooks", e);
    }
    try {
      jsonRequest.put("extra_info", jsonExtraInfo);
    } catch (JSONException e) {
      log4j.error("Error adding extraInfo to jsonRequest", e);
    }
=======
          jsonRequest);
    } catch (OBException e) {
      log4j.error("Error executing hooks", e);
    }

>>>>>>> 978ff2d4

  }

  private void saveFileTemp(File f, String fileId) {
    CopilotFile fileCop = OBProvider.getInstance().get(CopilotFile.class);
    fileCop.setOpenaiIdFile(fileId);
    OBContext context = OBContext.getOBContext();
    fileCop.setName(f.getName());
    fileCop.setCreatedBy(context.getUser());
    fileCop.setUpdatedBy(context.getUser());
    fileCop.setCreationDate(new Date());
    fileCop.setUpdated(new Date());
    fileCop.setClient(context.getCurrentClient());
    fileCop.setOrganization(context.getCurrentOrganization());
    fileCop.setType("F");
    fileCop.setTemp(true);
    OBDal.getInstance().save(fileCop);
  }


  private void handleAssistants(HttpServletResponse response) {
    try {
      OBContext.setAdminMode();
      //send json of assistants
      JSONArray assistants = new JSONArray();
      List<CopilotRoleApp> appList = OBDal.getInstance().createCriteria(CopilotRoleApp.class)
          .add(Restrictions.eq(CopilotRoleApp.PROPERTY_ROLE, OBContext.getOBContext().getRole()))
          .list();
      for (CopilotRoleApp roleApp : appList) {
        JSONObject assistantJson = new JSONObject();
        assistantJson.put(APP_ID, roleApp.getCopilotApp().getId());
        assistantJson.put("name", roleApp.getCopilotApp().getName());
        assistants.put(assistantJson);
      }
      response.getWriter().write(assistants.toString());
    } catch (Exception e) {
      response.setStatus(HttpServletResponse.SC_INTERNAL_SERVER_ERROR);
    } finally {
      OBContext.restorePreviousMode();
    }
  }
}<|MERGE_RESOLUTION|>--- conflicted
+++ resolved
@@ -392,10 +392,7 @@
         jsonExtraInfo.put("auth", new JSONObject().put("ETENDO_TOKEN",
             SecureWebServicesUtils.generateToken(user, role, currentOrganization,
                 warehouse)));
-<<<<<<< HEAD
-=======
         jsonRequest.put("extra_info", jsonExtraInfo);
->>>>>>> 978ff2d4
       } catch (Exception e) {
         log4j.error("Error adding auth token to extraInfo", e);
       }
@@ -405,23 +402,11 @@
     //execute the hooks
     try {
       WeldUtils.getInstanceFromStaticBeanManager(CopilotQuestionHookManager.class).executeHooks(copilotApp,
-<<<<<<< HEAD
-          jsonExtraInfo);
-    } catch (OBException e) {
-      log4j.error("Error executing hooks", e);
-    }
-    try {
-      jsonRequest.put("extra_info", jsonExtraInfo);
-    } catch (JSONException e) {
-      log4j.error("Error adding extraInfo to jsonRequest", e);
-    }
-=======
           jsonRequest);
     } catch (OBException e) {
       log4j.error("Error executing hooks", e);
     }
 
->>>>>>> 978ff2d4
 
   }
 
