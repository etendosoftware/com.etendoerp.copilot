package com.etendoerp.copilot.rest;

import java.io.BufferedReader;
import java.io.IOException;
import java.net.URI;
import java.net.URISyntaxException;
import java.net.http.HttpClient;
import java.net.http.HttpRequest;
import java.net.http.HttpResponse;
import java.sql.Timestamp;
import java.util.Date;

import javax.servlet.ServletException;
import javax.servlet.http.HttpServletRequest;
import javax.servlet.http.HttpServletResponse;

import com.etendoerp.copilot.data.CopilotApp;
import org.apache.commons.lang.StringUtils;
import org.codehaus.jettison.json.JSONArray;
import org.codehaus.jettison.json.JSONException;
import org.codehaus.jettison.json.JSONObject;
import org.openbravo.base.exception.OBException;
import org.openbravo.base.secureApp.HttpSecureAppServlet;
import org.openbravo.base.session.OBPropertiesProvider;
import org.openbravo.dal.service.OBDal;

public class RestService extends HttpSecureAppServlet {

  public static final String QUESTION = "/question";
  public static final String GET_ASSISTANTS = "/assistants";
  public static final String CONVERSATION_ID = "conversation_id";
  public static final String ASSISTANT_ID = "assistant_id";
  public static final String IMAGE_BASE_64 = "image-base64";
  public static final String IMAGE_EXAMPLE = "data:image/png;base64,iVBORw0KGgoAAAANSUhEUgAAAFwAAABcCAMAAADUMSJqAAAApVBMVEX/zE3///9mRQD/zk7/ykT/y0lbOgD/0U//1FH/yT3/4qX/z1r//PZkQwBfPgD/8dXWrD7/yDb/9uT/78//5Kz/13//6bv/4J//1HD/+ezNpDpWNQD/1ndeOQD1xkpSMQBXLgBSJgDjtkNtSwx/XRa/lzSkfymRbSCwiS6bdiW4kDGGZBmDbE6XhXDf2tO6r6h1WjppSRuyppaHcFnMxLvv7OmdjH1TXNZ1AAAE50lEQVRogdWZa3eiMBCG0QgBgaj10q6WiEAVrddW+/9/2oarJhmQipyz+35qDTzMmUwmk4nSalDKvwC3XoaTUZdpNBm+WM+DW73u2DQGhtGJZbA/zXG3V+EL9+DW5L1jdFRV4aSq7Mf3yT1+OXw4HhgC9+YLxmA8fBg+MYvJGd+cPASfqPfQCV4txhfBe6Zxn5zIMHu/glvjQQWrc+sHY3hqQfhQ6VRHR+oo4MxC8NffmJ0Z/1oN/lbZ27cy3irALfOXLsnUMSXHi/A/4mKsLlX9Uw6vwQboPNyqw47oVgncrMVmdLMY/vbgXF7VeSuCvz4Ug7yMVxg+HNRnK8pgCMEtpabDE6mKBcDHtR2eqDOW4b2nOCXSoCfB60bhVdd4zOCTJ0RKJmMiwJ9mdySVhz/T8KvpSpnHEdZ1HSOYUDKYeT2BD0HDEV36mh9SEIBoyAaX8KAxvIGPQcOpTey2TXwIgKgfD9oUNH18hVtgjOsBaUciKx0YXKWDATDIYt3K4eB0IjpvJ5orkulIyQdBxyRTGsPfIa+gqZa+r/VleL9kkEl9z+AWmFWqwqfglHasFN6DY6UW3Oil8G4TlndTOByI9eBxMCrFy7Me3EzgFpxXUH+Wvj/zZLiXD4LRwpxuxfCXgm0CZ+9rGBjMLJ8Bg5EGLzEcTizs/TChzzYQfJMOhgXwKL0oJekWr2eEkNkafB0vSwaVZI0y+KhwZ9a9TbjxwORxZ5DF4iiGw2EeC2FclM7vDMaBXg6vof8eXjyhteCj4lAsnqmKD6ehKC8ihD2PFu/7/KM6pp4nP5ouImn5IxpoGvFXmymNwg0jJNrGfkhG6HSz8ommBdJmly5/KXFhP9p8bZtocxKsw2nfozSuUlIxJvX603AdkLlGbDvap31xpaaJS0y513QafYIQbabZvu8HwefnavX5GQTsH5v9SIh9fU5My1nKFTcLHMaGtznZnISxyHQhgeWbhRDoeMng9nbhOkTEiGKuc9zFlj1Fljw83+aEDTqGk11rf9gdT47rOCz78V9hTEIcNnQ67g771o7I8HyDFkoLvInc4h7iWuyyP3/97L6PJ+IuUrnkdPze/Xyd95e4rjq4kVuEpJ+XFkJRlE6oe25JsoCmzdkFJvRaFAlrFNFkk1kcZJKswyLZkfhAvynnhEJUDxIPu7v77J2bzIJQj94UokIw5kWFcwJcw7nk5KRhzhcYtyW0kF6Q4mdh4X7vi9H7bzcLIp9PEFzxLyxS/JGvUeIeDxeIfDkcFyRfnx9crPDHFjHtIv8a17bjbL/O3Acu56+t49w8ImQW4cAlHBWvBVXGdxen7e6Habc9sbXrcItKLMmEo6JoOg61tqBoVcaSUoIWwoYXHs+zM08FiWcm+XguNhYQCirSSYB4pwCNBaklUpHO2Px7UEtEbubgleR3WdpK2ILgZo7UhkKszL2Xz1mRKxgOt6GABpre90uN1/y+WIgWNdCA1h9C4bzQ82QeInHPL279AacjhOmaaIBzbI2sqVStlDUtoXYr0unGn/MrxyZzf0N1qRAqb7fCjWKMaVL6JIrKJYqBE8WdRnFhGzou2qYfTFOPsn+gZ+62uMua8yir7WBVaM63Gr1WaDV7IdLsVU6zl1CtRq/PIjV48Rfjm7uyjNTgZWukBq+JEzV2wZ2pqav5x9Uo/C8XwGOZ82ZPZAAAAABJRU5ErkJggg==";


  @Override
  public void doGet(HttpServletRequest request, HttpServletResponse response) throws IOException, ServletException {
    String path = request.getPathInfo();
    if (StringUtils.equalsIgnoreCase(path, GET_ASSISTANTS)) {
      handleAssistants(response);
      return;
    }
    //if not a valid path, throw a error status
    response.sendError(HttpServletResponse.SC_NOT_FOUND);
  }

  @Override
  public void doPost(HttpServletRequest request, HttpServletResponse response) throws IOException, ServletException {
    String path = request.getPathInfo();
    if (StringUtils.equalsIgnoreCase(path, QUESTION)) {
      try {
        handleQuestion(request, response);
      } catch (JSONException e) {
        response.sendError(HttpServletResponse.SC_BAD_REQUEST);
      }
      return;
    }
    //if not a valid path, throw a error status
    response.sendError(HttpServletResponse.SC_NOT_FOUND);
  }

  private void handleQuestion(HttpServletRequest request,
      HttpServletResponse response) throws IOException, JSONException {
    // read the json sent
    BufferedReader reader = request.getReader();
    StringBuilder sb = new StringBuilder();
    for (String line; (line = reader.readLine()) != null; ) {
      sb.append(line);
    }
<<<<<<< HEAD
    //parse the json
    JSONObject jsonrequest = new JSONObject(sb.toString());
    //get the question
    response.setContentType("application/json; charset=UTF-8");
    JSONObject jsonresponse = new JSONObject();
    //check id assistant is set and is some of the valid assistants IDIDID1, IDIDID2, IDIDID3
    String jsonAssistanID = jsonrequest.optString(ASSISTANT_ID);
    if (jsonrequest.has(ASSISTANT_ID) && (StringUtils.equalsIgnoreCase(jsonAssistanID,
        "IDIDID1") || StringUtils.equalsIgnoreCase(jsonAssistanID, "IDIDID2") || StringUtils.equalsIgnoreCase(
        jsonAssistanID, "IDIDID3"))) {
      jsonresponse.put(ASSISTANT_ID, jsonAssistanID);
    } else {
      jsonresponse.put("error", "Invalid assistant_id");
      response.getWriter().write(jsonresponse.toString());
      return;
=======
    HttpResponse<String> jsonresponse = null;
    var properties = OBPropertiesProvider.getInstance().getOpenbravoProperties();
    try {
      HttpClient client = HttpClient.newBuilder().build();
      HttpRequest copilotRequest = HttpRequest.newBuilder()
          .uri(new URI("http://localhost:" + properties.getProperty("COPILOT_PORT") + "/question"))
          .headers("Content-Type", "application/json;charset=UTF-8")
          .POST(HttpRequest.BodyPublishers.ofString(sb.toString()))
          .build();

      jsonresponse = client.send(copilotRequest, HttpResponse.BodyHandlers.ofString());
    } catch (URISyntaxException | InterruptedException e) {
      log4j.error(e);
      throw new OBException("Cannot connect to Copilot service");
>>>>>>> a95376e7
    }
    if(!StringUtils.isEmpty(properties.getProperty("AGENT_TYPE")) && StringUtils.equals( properties.getProperty("AGENT_TYPE"), "openai-assistant")) {
      JSONObject responseJson = new JSONObject(jsonresponse.body());
      JSONObject response2 = new JSONObject();
      response2.put("assistant_id", ((JSONObject) responseJson.get("answer")).get("assistant_id"));
      response2.put("conversation_id",
          ((JSONObject) responseJson.get("answer")).get("conversation_id"));
      response2.put("answer", ((JSONObject) responseJson.get("answer")).get("message"));
      Date date = new Date();
      //getting the object of the Timestamp class
      Timestamp tms = new Timestamp(date.getTime());
      response2.put("timestamp", tms.toString());
      response.getWriter().write(response2.toString());
    } else {
      JSONObject responseJson = new JSONObject(jsonresponse.body());
      response.getWriter().write(responseJson.toString());
    }

  }


  private void handleAssistants(HttpServletResponse response) {
    try {
      //send json of assistants
      JSONArray assistants = new JSONArray();
      for (CopilotApp copilotApp : OBDal.getInstance().createQuery(CopilotApp.class, "").list()) {
        JSONObject assistantJson = new JSONObject();
        assistantJson.put(ASSISTANT_ID, copilotApp.getOpenaiIdAssistant());
        assistantJson.put("name", copilotApp.getName());
        assistants.put(assistantJson);
      }
      response.getWriter().write(assistants.toString());
    } catch (Exception e) {
      response.setStatus(HttpServletResponse.SC_INTERNAL_SERVER_ERROR);
    }
  }
}<|MERGE_RESOLUTION|>--- conflicted
+++ resolved
@@ -68,23 +68,6 @@
     for (String line; (line = reader.readLine()) != null; ) {
       sb.append(line);
     }
-<<<<<<< HEAD
-    //parse the json
-    JSONObject jsonrequest = new JSONObject(sb.toString());
-    //get the question
-    response.setContentType("application/json; charset=UTF-8");
-    JSONObject jsonresponse = new JSONObject();
-    //check id assistant is set and is some of the valid assistants IDIDID1, IDIDID2, IDIDID3
-    String jsonAssistanID = jsonrequest.optString(ASSISTANT_ID);
-    if (jsonrequest.has(ASSISTANT_ID) && (StringUtils.equalsIgnoreCase(jsonAssistanID,
-        "IDIDID1") || StringUtils.equalsIgnoreCase(jsonAssistanID, "IDIDID2") || StringUtils.equalsIgnoreCase(
-        jsonAssistanID, "IDIDID3"))) {
-      jsonresponse.put(ASSISTANT_ID, jsonAssistanID);
-    } else {
-      jsonresponse.put("error", "Invalid assistant_id");
-      response.getWriter().write(jsonresponse.toString());
-      return;
-=======
     HttpResponse<String> jsonresponse = null;
     var properties = OBPropertiesProvider.getInstance().getOpenbravoProperties();
     try {
@@ -99,7 +82,6 @@
     } catch (URISyntaxException | InterruptedException e) {
       log4j.error(e);
       throw new OBException("Cannot connect to Copilot service");
->>>>>>> a95376e7
     }
     if(!StringUtils.isEmpty(properties.getProperty("AGENT_TYPE")) && StringUtils.equals( properties.getProperty("AGENT_TYPE"), "openai-assistant")) {
       JSONObject responseJson = new JSONObject(jsonresponse.body());
