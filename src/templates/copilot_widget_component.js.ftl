--- conflicted
+++ resolved
@@ -44,13 +44,8 @@
 
         // Create a new window for Copilot
         myWindow = isc.Window.create({
-<<<<<<< HEAD
         width: WINDOW_WIDTH - 10,
         baseStyle: 'widgetContainer',
-=======
-        width: WINDOW_WIDTH,
-        styleName: 'widgetContainer',
->>>>>>> 976d4ba4
         height: WINDOW_HEIGHT,
         left: isc.Page.getWidth() - WINDOW_WIDTH,
         top: isc.Page.getHeight() - WINDOW_HEIGHT,
@@ -58,12 +53,7 @@
         headerProperties: {
             height: "0px",
         },
-<<<<<<< HEAD
         backgroundColor: LIGHT_GRAY_COLOR,
-        borderRadius: "20px",
-=======
-        backgroundColor: WHITE_COLOR,
->>>>>>> 976d4ba4
         items: [
                 isc.HTMLPane.create({
                   width: "100%",
