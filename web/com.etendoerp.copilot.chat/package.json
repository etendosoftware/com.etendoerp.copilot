--- conflicted
+++ resolved
@@ -11,13 +11,8 @@
   },
   "dependencies": {
     "@types/react-syntax-highlighter": "^15.5.11",
-<<<<<<< HEAD
-    "autoprefixer": "^10.4.16",
-    "etendo-ui-library": "1.3.104",
-=======
     "autoprefixer": "^10.4.16", 
     "etendo-ui-library": "1.4.22",
->>>>>>> 4203fc18
     "postcss": "^8.4.32",
     "react": "^18.2.0",
     "react-dom": "^18.2.0",
