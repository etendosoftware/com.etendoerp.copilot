export const References = {
    method: {
        DELETE: 'DELETE',
        GET: 'GET',
        PATCH: 'PATCH',
        POST: 'POST',
    },
    PROD: '../../copilot/',
    DEV: 'http://localhost:8080/etendo/copilot/',
    url: {
<<<<<<< HEAD
        UPLOAD_FILE: '../../copilot/file',
        GET_LABELS: '../../copilot/labels',
        SEND_QUESTION: '../../copilot/question',
        SEND_AQUESTION: '../../copilot/aquestion',
=======
        UPLOAD_FILE: 'file',
        GET_LABELS: 'labels',
        SEND_QUESTION: 'question',
        GET_ASSISTANTS: 'assistants',
>>>>>>> 8d5a07c8
    }
};<|MERGE_RESOLUTION|>--- conflicted
+++ resolved
@@ -8,16 +8,10 @@
     PROD: '../../copilot/',
     DEV: 'http://localhost:8080/etendo/copilot/',
     url: {
-<<<<<<< HEAD
-        UPLOAD_FILE: '../../copilot/file',
-        GET_LABELS: '../../copilot/labels',
-        SEND_QUESTION: '../../copilot/question',
-        SEND_AQUESTION: '../../copilot/aquestion',
-=======
         UPLOAD_FILE: 'file',
         GET_LABELS: 'labels',
         SEND_QUESTION: 'question',
+        SEND_AQUESTION: 'aquestion',
         GET_ASSISTANTS: 'assistants',
->>>>>>> 8d5a07c8
     }
 };