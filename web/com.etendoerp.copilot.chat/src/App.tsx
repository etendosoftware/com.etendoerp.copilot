--- conflicted
+++ resolved
@@ -27,13 +27,8 @@
   const [statusIcon, setStatusIcon] = useState(enterIcon);
   const [files, setFiles] = useState<File[] | null>(null);
   const [messages, setMessages] = useState<IMessage[]>([]);
-<<<<<<< HEAD
   const [inputValue, setInputValue] = useState<string>(params.get("question") ?? '');
-  const [fileId, setFileId] = useState<string | null>(null);
-=======
-  const [inputValue, setInputValue] = useState<string>('');
   const [fileId, setFileId] = useState<string[] | null>(null);
->>>>>>> 9fa2e4a1
   const [isBotLoading, setIsBotLoading] = useState<boolean>(false);
   const [areLabelsLoaded, setAreLabelsLoaded] = useState<boolean>(false);
   const [conversationId, setConversationId] = useState<string | null>(null);
