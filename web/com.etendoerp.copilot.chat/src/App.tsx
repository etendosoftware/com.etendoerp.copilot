--- conflicted
+++ resolved
@@ -1,9 +1,4 @@
-<<<<<<< HEAD
-import { useState, useEffect, useRef } from "react";
-import Input from "etendo-ui-library/dist-web/components/input/Input";
-=======
 import  { useState, useEffect, useRef } from "react";
->>>>>>> 4203fc18
 import TextMessage from "etendo-ui-library/dist-web/components/text-message/TextMessage";
 import FileSearchInput from "etendo-ui-library/dist-web/components/inputBase/file-search-input/FileSearchInput";
 import { useAssistants } from "./hooks/useAssistants";
@@ -163,7 +158,6 @@
         console.error('Error fetching data: ', error);
         setIsBotLoading(false);
         showErrorMessage(error?.message);
-<<<<<<< HEAD
       }
     };
   };
@@ -173,56 +167,6 @@
     if (newFile !== file) {
       setFile(newFile);
     }
-  };
-
-  // Function to show error message if bot does not respond
-  const showErrorMessage = (errorMessage: string) => {
-    setMessages((currentMessages: any) => [
-      ...currentMessages.filter((message: IMessage) => message.sender !== "interpreting"),
-      {
-        text: errorMessage,
-        sender: "error",
-        timestamp: formatTimeNewDate(new Date())
-      }
-    ]);
-    scrollToBottom();
-  };
-
-  // Handles ID received from file uploaded in the server
-  const handleFileId = (uploadedFile: any) => {
-    setFileId(uploadedFile.file);
-  };
-
-  // Manage error 
-  const handleOnError = (errorResponse: any) => {
-    let errorMessage = "";
-
-    if (errorResponse) {
-      errorMessage = errorResponse.error || errorResponse.answer.error;
-    } else if (typeof errorResponse === 'string') {
-      errorMessage = errorResponse;
-=======
-      }
-    };
-  };
-
-  // Modify setFile to reset the error state when a new file is selected
-  const handleSetFile = (newFile: any) => {
-    if (newFile !== file) {
-      setFile(newFile);
->>>>>>> 4203fc18
-    }
-
-    setMessages(currentMessages => [
-      ...currentMessages,
-      {
-        text: errorMessage,
-        sender: "error",
-        timestamp: formatTimeNewDate(new Date()),
-      }
-    ]);
-    setFile(null);
-    scrollToBottom();
   };
 
   // Function to show error message if bot does not respond
@@ -418,18 +362,12 @@
           placeholder={labels.ETCOP_Message_Placeholder!}
           onChangeText={text => setInputValue(text)}
           onSubmit={handleSendMessage}
-<<<<<<< HEAD
-          setFile={handleSetFile}
-          uploadConfig={uploadConfig}
-          isDisabled={noAssistants}
-=======
           onSubmitEditing={handleSendMessage}
           setFile={handleSetFile}
           uploadConfig={uploadConfig}
           isDisabled={noAssistants}
           isSendDisable={isBotLoading}
           isAttachDisable={isBotLoading}
->>>>>>> 4203fc18
           onFileUploaded={handleFileId}
           onError={handleOnError}
         />
