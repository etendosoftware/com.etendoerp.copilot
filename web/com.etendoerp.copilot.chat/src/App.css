--- conflicted
+++ resolved
@@ -129,8 +129,6 @@
 #iframe-input-container *::-webkit-scrollbar-thumb {
 	border-radius: 10px;
 	background-color: #E0E0E0;
-<<<<<<< HEAD
-=======
 }
 
 #assistant-title{
@@ -147,5 +145,4 @@
   letter-spacing: -0.01em;
   text-align: left;
   margin-left: 4px;
->>>>>>> b83c7ada
 }