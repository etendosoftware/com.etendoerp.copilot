--- conflicted
+++ resolved
@@ -4,13 +4,8 @@
     <meta charset="UTF-8" />
     <meta name="viewport" content="width=device-width, initial-scale=1.0" />
     <title>Etendo Copilot</title>
-<<<<<<< HEAD
-    <script type="module" crossorigin src="./assets/index-ClDzlGqp.js"></script>
-    <link rel="stylesheet" crossorigin href="./assets/index-CQX9V1dF.css">
-=======
     <script type="module" crossorigin src="./assets/index-DtxHfrEJ.js"></script>
     <link rel="stylesheet" crossorigin href="./assets/index-BgBjIgMN.css">
->>>>>>> 0920e2f2
   </head>
   <body>
     <div id="root"></div>
