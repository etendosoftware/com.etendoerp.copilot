--- conflicted
+++ resolved
@@ -4,13 +4,8 @@
     <meta charset="UTF-8" />
     <meta name="viewport" content="width=device-width, initial-scale=1.0" />
     <title>Etendo Copilot</title>
-<<<<<<< HEAD
-    <script type="module" crossorigin src="./assets/index-B7OX3by6.js"></script>
+    <script type="module" crossorigin src="./assets/index-rVukboJg.js"></script>
     <link rel="stylesheet" crossorigin href="./assets/index-D6UsQOPp.css">
-=======
-    <script type="module" crossorigin src="./assets/index-DUADK7g0.js"></script>
-    <link rel="stylesheet" crossorigin href="./assets/index-CQX9V1dF.css">
->>>>>>> c7387e07
   </head>
   <body>
     <div id="root"></div>
