--- conflicted
+++ resolved
@@ -4,7 +4,6 @@
     <meta charset="UTF-8" />
     <meta name="viewport" content="width=device-width, initial-scale=1.0" />
     <title>Etendo Copilot</title>
-<<<<<<< HEAD
 
     <script type="module" crossorigin src="./assets/index-Dihrjhoz.js"></script>
     <link rel="stylesheet" crossorigin href="./assets/index-BgBjIgMN.css">
@@ -14,10 +13,8 @@
     <script type="module" crossorigin src="./assets/index-BFRyzaCq.js"></script>
     <link rel="stylesheet" crossorigin href="./assets/index-HlzqkII5.css">
 
-=======
     <script type="module" crossorigin src="./assets/index-rVukboJg.js"></script>
     <link rel="stylesheet" crossorigin href="./assets/index-D6UsQOPp.css">
->>>>>>> 7338fa3b
   </head>
   <body>
     <div id="root"></div>
