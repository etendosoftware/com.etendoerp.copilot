<!DOCTYPE html>
<html lang="en">
  <head>
    <meta charset="UTF-8" />
    <meta name="viewport" content="width=device-width, initial-scale=1.0" />
    <title>Etendo Copilot</title>
<<<<<<< HEAD
<<<<<<< HEAD
    <script type="module" crossorigin src="./assets/index-Dihrjhoz.js"></script>
    <link rel="stylesheet" crossorigin href="./assets/index-BgBjIgMN.css">
=======
    <script type="module" crossorigin src="./assets/index-BAkQ4ICN.js"></script>
    <link rel="stylesheet" crossorigin href="./assets/index-CQX9V1dF.css">
>>>>>>> origin/feature/ETP-771
=======
    <script type="module" crossorigin src="./assets/index-BFRyzaCq.js"></script>
    <link rel="stylesheet" crossorigin href="./assets/index-HlzqkII5.css">
>>>>>>> 60b3c285
  </head>
  <body>
    <div id="root"></div>
  </body>
</html><|MERGE_RESOLUTION|>--- conflicted
+++ resolved
@@ -4,18 +4,15 @@
     <meta charset="UTF-8" />
     <meta name="viewport" content="width=device-width, initial-scale=1.0" />
     <title>Etendo Copilot</title>
-<<<<<<< HEAD
-<<<<<<< HEAD
+
     <script type="module" crossorigin src="./assets/index-Dihrjhoz.js"></script>
     <link rel="stylesheet" crossorigin href="./assets/index-BgBjIgMN.css">
-=======
     <script type="module" crossorigin src="./assets/index-BAkQ4ICN.js"></script>
     <link rel="stylesheet" crossorigin href="./assets/index-CQX9V1dF.css">
->>>>>>> origin/feature/ETP-771
-=======
+
     <script type="module" crossorigin src="./assets/index-BFRyzaCq.js"></script>
     <link rel="stylesheet" crossorigin href="./assets/index-HlzqkII5.css">
->>>>>>> 60b3c285
+
   </head>
   <body>
     <div id="root"></div>
