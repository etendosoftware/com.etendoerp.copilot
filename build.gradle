/**
 *   This file was generated automatically by the 'createModuleBuild' task.
 *   Created at: 2023-10-11T18:30:24.227165Z.
 *
 *   WARNING: Do not put your credentials directly in this file.
 *
 */

group          = "com.etendoerp"
version        = "1.10.0"
description    = "Etendo Copilot Platform"
ext.artifact   = "copilot"
ext.repository = "https://maven.pkg.github.com/etendosoftware/com.etendoerp.copilot.extensions"

configurations {
    moduleDependencyContainer
}

publishing {
    publications {
        "com.etendoerp.copilot"(MavenPublication) {
            from components.java
            groupId = group
            artifactId = artifact
            version = version
        }
    }
    repositories {
        maven {
            url "https://maven.pkg.github.com/etendosoftware/com.etendoerp.copilot.extensions"
        }
    }
}

sourceSets {
    main {
        resources {
            srcDirs("etendo-resources")
        }
    }
}

repositories {
    mavenCentral()
    maven {
        url "https://maven.pkg.github.com/etendosoftware/com.etendoerp.copilot.extensions"
    }
}

/**
 * Declare Java dependencies using 'implementation'
 * Ex: implementation "com.sun.mail:javax.mail:1.6.2"
 */
 dependencies {
    implementation group: 'com.konghq', name: 'unirest-java', version: '3.14.5'
<<<<<<< HEAD
    implementation('com.etendoerp:webhookevents:1.12.0')
    implementation('com.etendoerp:docker:1.6.0')
 }
 
=======
    implementation('com.etendoerp:webhookevents:1.11.1')
    implementation('com.etendoerp:docker:1.5.1')
    implementation('com.etendoerp:openapi:1.0.0')
 }
>>>>>>> 7cdbaad0
<|MERGE_RESOLUTION|>--- conflicted
+++ resolved
@@ -53,14 +53,7 @@
  */
  dependencies {
     implementation group: 'com.konghq', name: 'unirest-java', version: '3.14.5'
-<<<<<<< HEAD
     implementation('com.etendoerp:webhookevents:1.12.0')
     implementation('com.etendoerp:docker:1.6.0')
- }
- 
-=======
-    implementation('com.etendoerp:webhookevents:1.11.1')
-    implementation('com.etendoerp:docker:1.5.1')
     implementation('com.etendoerp:openapi:1.0.0')
- }
->>>>>>> 7cdbaad0
+ }