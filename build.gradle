/**
 *   This file was generated automatically by the 'createModuleBuild' task.
 *   Created at: 2023-10-11T18:30:24.227165Z.
 *
 *   WARNING: Do not put your credentials directly in this file.
 *
 */

group          = "com.etendoerp"
version        = "1.14.0"
description    = "Etendo Copilot Platform"
ext.artifact   = "copilot"
ext.repository = "https://maven.pkg.github.com/etendosoftware/com.etendoerp.copilot.extensions"

configurations {
    moduleDependencyContainer
}

publishing {
    publications {
        "com.etendoerp.copilot"(MavenPublication) {
            from components.java
            groupId = group
            artifactId = artifact
            version = version
        }
    }
    repositories {
        maven {
            url "https://maven.pkg.github.com/etendosoftware/com.etendoerp.copilot.extensions"
        }
    }
}

sourceSets {
    main {
        resources {
            srcDirs("etendo-resources")
        }
    }
}

repositories {
    mavenCentral()
    maven {
        url "https://maven.pkg.github.com/etendosoftware/com.etendoerp.copilot.extensions"
    }
}

/**
 * Declare Java dependencies using 'implementation'
 * Ex: implementation "com.sun.mail:javax.mail:1.6.2"
 */
dependencies {
<<<<<<< HEAD
    implementation group: 'com.konghq', name: 'unirest-java', version: '3.14.5'
    implementation('com.etendoerp:webhookevents:1.14.0')
    implementation('com.etendoerp:docker:1.6.1')
    implementation('com.etendoerp:openapi:1.2.0')
    implementation('com.etendoerp:task:1.1.0')

    implementation('com.etendoerp.platform:etendo-core:[25.1.0,25.2.0)')
=======
    implementation('com.konghq:unirest-java:3.14.5')
    implementation('com.etendoerp:webhookevents:1.15.0')
    implementation('com.etendoerp:docker:1.7.0')
    implementation('com.etendoerp:openapi:1.3.0')
    implementation('com.etendoerp:task:1.2.0')

    implementation('com.etendoerp.platform:etendo-core:[23.4.0,25.1.0)')
>>>>>>> 70359fc9
}<|MERGE_RESOLUTION|>--- conflicted
+++ resolved
@@ -52,15 +52,6 @@
  * Ex: implementation "com.sun.mail:javax.mail:1.6.2"
  */
 dependencies {
-<<<<<<< HEAD
-    implementation group: 'com.konghq', name: 'unirest-java', version: '3.14.5'
-    implementation('com.etendoerp:webhookevents:1.14.0')
-    implementation('com.etendoerp:docker:1.6.1')
-    implementation('com.etendoerp:openapi:1.2.0')
-    implementation('com.etendoerp:task:1.1.0')
-
-    implementation('com.etendoerp.platform:etendo-core:[25.1.0,25.2.0)')
-=======
     implementation('com.konghq:unirest-java:3.14.5')
     implementation('com.etendoerp:webhookevents:1.15.0')
     implementation('com.etendoerp:docker:1.7.0')
@@ -68,5 +59,4 @@
     implementation('com.etendoerp:task:1.2.0')
 
     implementation('com.etendoerp.platform:etendo-core:[23.4.0,25.1.0)')
->>>>>>> 70359fc9
 }