"""This is a tool which knows a lot about Etendo ERP. It takes a question and returns an answer."""
import json
import os
import re
import xml.dom.minidom
import xml.etree.ElementTree as ET

import openai
import requests
from transformers import (
    GPT2Tokenizer,
    Tool,
)


class ToolWrapper(Tool):
    def __init__(self, *args, **kwargs):
        super().__init__(*args, **kwargs)
        self.enabled = True

    def enable(self):
        self.enabled = True

    def disable(self):
        self.enabled = False


class BastianFetcher(ToolWrapper):
    """A tool for fetching answers to questions about Etendo ERP.

    This tool sends a question to a local server running the Etendo ERP
    question-answering system and returns the answer provided by the system.

    Attributes:
        name (str): The name of the tool.
        description (str): A brief description of the tool.
        inputs (List[str]): The names of the input arguments for the tool.
        outputs (List[str]): The names of the output values for the tool.
    """

    name = "bastian_fetcher"
    description = (
        """This is a tool which knows a lot about Etendo ERP. " "It takes a question and returns an answer."""
    )

    inputs = ["question"]
    outputs = ["answer"]

    def __call__(self, question, *args, **kwargs):
        url = os.getenv("BASTIAN_URL", "http://localhost:5005") + "/question"

        payload = json.dumps({"question": question})
        headers = {
            "X-API-KEY": "7f2b9a38-f562-40ea-89ce-86a3191f4ed2",
            "Content-Type": "application/json",
        }
        response = requests.request("POST", url, headers=headers, data=payload, timeout=10000)
        response.raise_for_status()
        return response.json()["answer"]


class XMLTranslatorTool(ToolWrapper):
    name = "xml_translator_tool"
    description = "This is a tool that receives a path and directly translates the content of XML from one language to another, specified within the xml"
    inputs = ["question"]
    outputs = ["translated_files_paths"]

    def __call__(self, path, *args, **kwargs):
        self.tokenizer = GPT2Tokenizer.from_pretrained("gpt2")
        self.language = "Spanish"
        self.business_requirement = "Human Resources"
        self.prompt = f"""
        ---
        Translate the English text contained within the "original" XML property into {self.language} and place this translation as the value within the XML element itself, leaving the "original" attribute intact. Here is an example for your reference:

        <value column="Name" isTrl="N" original="Current Salary Grade.">Grado de salario actual.</value>

        The objective is to generate an XML output identical to the input, except that the text within the second "original" node should be translated, leaving all other elements and attributes untouched.
        Considerations:

        The XML content that you're translating pertains to a {self.business_requirement} software component. In cases where a word or phrase might have multiple valid translations, choose the translation that best aligns with the {self.business_requirement} context.
        """
        translated_files_paths = []
        xml_files = [f for f in os.listdir(path) if f.endswith(".xml")]

        for xml_file in xml_files:
            filepath = os.path.join(path, xml_file)
            translated_file_path = self.translate_xml_file(filepath)
            if translated_file_path:  # If a translation was performed
                translated_files_paths.append(translated_file_path)

        return translated_files_paths

    def split_xml_into_segments(self, content, max_tokens):
        root = ET.fromstring(content)
        segments = []
        current_segment = ET.Element(root.tag)

        for child in root:
            if ET.tostring(current_segment).strip().decode() == f"<{root.tag}></{root.tag}>":
                continue

            if len(ET.tostring(current_segment).strip().decode()) + len(ET.tostring(child)) + 2 <= max_tokens:
                current_segment.append(child)
            else:
                segments.append(ET.tostring(current_segment).strip().decode())
                current_segment = ET.Element(root.tag)
                current_segment.append(child)

        if current_segment:
            segments.append(ET.tostring(current_segment).strip().decode())

        return segments

    def translate_xml_file(self, filepath):
        with open(filepath, "r") as file:
            first_line = file.readline().strip()
            content = file.read()
            root = ET.fromstring(content)
            if not root.findall(".//value[@original]"):
                return
            translated_text = ""

            base_language = root.attrib.get("baseLanguage", "en_US")
            language = root.attrib.get("language", "es_ES")
            table = root.attrib.get("table", "")
            version = root.attrib.get("version")

            for child in root:
                segment = ET.tostring(child).decode()
                segment_prompt = f"{self.prompt}\n{segment}"
                messages = [{"role": "system", "content": segment_prompt}]
                response = openai.ChatCompletion.create(
                    model="gpt-4", messages=messages, max_tokens=2000, temperature=0
                )

                translation = response["choices"][0]["message"]["content"].strip()

                translated_element = ET.fromstring(translation)
                values = translated_element.findall("value")
                original_values = child.findall("value")

                for i in range(len(values)):
                    original_text = original_values[i].text
                    if original_text:
                        original_values[i].text = values[i].text
                        is_trl = "Y" if values[i].text else "N"
                        original_values[i].set("isTrl", is_trl)

                translated_text += f"{translation}\n\n"

            translated_text = f'<compiereTrl baseLanguage="{base_language}" language="{language}" table="{table}" version="{version}">\n{translated_text}</compiereTrl>'
            dom = xml.dom.minidom.parseString(translated_text)
            formatted_text = dom.toxml()
            formatted_text = re.sub("\n\\s*\n", "\n", formatted_text)
            formatted_root = ET.fromstring(formatted_text)

            for child in formatted_root:
                for value in child.findall("value"):
                    original = value.get("original")
                    is_trl = "Y" if original and original.strip() else "N"
                    value.set("isTrl", is_trl)
                child.set(
                    "trl", "Y" if any(value.get("isTrl") == "Y" for value in child.findall("value")) else "N"
                )

<<<<<<< HEAD
            with open(filepath, "w", encoding='utf-8') as file:
                file.write(f'{first_line}\n')
                file.write(ET.tostring(formatted_root, encoding='unicode'))
            
            return f"Successfully translated file {filepath}."
 
=======
            base_dir, file_name = os.path.split(filepath)
            translated_dir = os.path.join(base_dir, "translations")

            os.makedirs(translated_dir, exist_ok=True)
            new_filepath = os.path.join(translated_dir, file_name)

            with open(new_filepath, "w", encoding="utf-8") as file:
                file.write(f"{first_line}\n")
                file.write(ET.tostring(formatted_root, encoding="unicode"))

            return "Translated files in the XML 'translations' folder"
>>>>>>> 8377514a
<|MERGE_RESOLUTION|>--- conflicted
+++ resolved
@@ -164,23 +164,9 @@
                     "trl", "Y" if any(value.get("isTrl") == "Y" for value in child.findall("value")) else "N"
                 )
 
-<<<<<<< HEAD
             with open(filepath, "w", encoding='utf-8') as file:
                 file.write(f'{first_line}\n')
                 file.write(ET.tostring(formatted_root, encoding='unicode'))
             
             return f"Successfully translated file {filepath}."
- 
-=======
-            base_dir, file_name = os.path.split(filepath)
-            translated_dir = os.path.join(base_dir, "translations")
-
-            os.makedirs(translated_dir, exist_ok=True)
-            new_filepath = os.path.join(translated_dir, file_name)
-
-            with open(new_filepath, "w", encoding="utf-8") as file:
-                file.write(f"{first_line}\n")
-                file.write(ET.tostring(formatted_root, encoding="unicode"))
-
-            return "Translated files in the XML 'translations' folder"
->>>>>>> 8377514a
+ 