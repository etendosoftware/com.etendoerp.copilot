"""This is a tool which knows a lot about Etendo ERP. It takes a question and returns an answer."""
import json
import os
import re
import xml.dom.minidom
import xml.etree.ElementTree as ET

<<<<<<< HEAD
import openai
import requests
from transformers import (
    GPT2Tokenizer,
    Tool,  # pylint: disable=no-name-in-module
)
=======
class ToolWrapper(Tool):
    def __init__(self, *args, **kwargs):
        super().__init__(*args, **kwargs)
        self.enabled = True

    def enable(self):
        self.enabled = True

    def disable(self):
        self.enabled = False
>>>>>>> 9704e25b


# pylint: disable=too-few-public-methods
class BastianFetcher(ToolWrapper):
    """A tool for fetching answers to questions about Etendo ERP.

    This tool sends a question to a local server running the Etendo ERP
    question-answering system and returns the answer provided by the system.

    Attributes:
        name (str): The name of the tool.
        description (str): A brief description of the tool.
        inputs (List[str]): The names of the input arguments for the tool.
        outputs (List[str]): The names of the output values for the tool.
    """

    name = "bastian_fetcher"
    description = (
        """This is a tool which knows a lot about Etendo ERP. " "It takes a question and returns an answer."""
    )

    inputs = ["question"]
    outputs = ["answer"]

    def __call__(self, question, *args, **kwargs):
        url = os.getenv("BASTIAN_URL", "http://localhost:5005") + "/question"

        payload = json.dumps({"question": question})
        headers = {
            "X-API-KEY": "7f2b9a38-f562-40ea-89ce-86a3191f4ed2",
            "Content-Type": "application/json",
        }
        response = requests.request("POST", url, headers=headers, data=payload, timeout=10000)
        response.raise_for_status()
        return response.json()["answer"]


class XMLTranslatorTool(ToolWrapper):
    name = "xml_translator_tool"
    description = "This is a tool that receives a path and directly translates the content of XML from one language to another, specified within the xml"
    inputs = ["question"]
    outputs = ["translated_files_paths"]

<<<<<<< HEAD
    def __call__(self, question, *args, **kwargs):
        self.tokenizer = GPT2Tokenizer.from_pretrained("gpt2")
=======
    def __call__(self,path, *args, **kwargs):
        self.tokenizer = GPT2Tokenizer.from_pretrained('gpt2')
>>>>>>> 9704e25b
        self.language = "Spanish"
        self.business_requirement = "Human Resources"
        self.prompt = f"""
        ---
        Translate the English text contained within the "original" XML property into {self.language} and place this translation as the value within the XML element itself, leaving the "original" attribute intact. Here is an example for your reference:

        <value column="Name" isTrl="N" original="Current Salary Grade.">Grado de salario actual.</value>

        The objective is to generate an XML output identical to the input, except that the text within the second "original" node should be translated, leaving all other elements and attributes untouched.
        Considerations:

        The XML content that you're translating pertains to a {self.business_requirement} software component. In cases where a word or phrase might have multiple valid translations, choose the translation that best aligns with the {self.business_requirement} context.
        """
        translated_files_paths = []
        xml_files = [f for f in os.listdir(path) if f.endswith('.xml')]

        for xml_file in xml_files:
            filepath = os.path.join(path, xml_file)
            translated_file_path = self.translate_xml_file(filepath)
            if translated_file_path:  # If a translation was performed
                translated_files_paths.append(translated_file_path)

        return translated_files_paths

    def split_xml_into_segments(self, content, max_tokens):
        root = ET.fromstring(content)
        segments = []
        current_segment = ET.Element(root.tag)

        for child in root:
            if ET.tostring(current_segment).strip().decode() == f"<{root.tag}></{root.tag}>":
                continue

            if len(ET.tostring(current_segment).strip().decode()) + len(ET.tostring(child)) + 2 <= max_tokens:
                current_segment.append(child)
            else:
                segments.append(ET.tostring(current_segment).strip().decode())
                current_segment = ET.Element(root.tag)
                current_segment.append(child)

        if current_segment:
            segments.append(ET.tostring(current_segment).strip().decode())

        return segments

    def translate_xml_file(self, filepath):
        with open(filepath, "r") as file:
            first_line = file.readline().strip()
            content = file.read()
            root = ET.fromstring(content)
            if not root.findall(".//value[@original]"):
                return
            translated_text = ""

            base_language = root.attrib.get("baseLanguage", "en_US")
            language = root.attrib.get("language", "es_ES")
            table = root.attrib.get("table", "")
            version = root.attrib.get("version")

            for child in root:
                segment = ET.tostring(child).decode()
                segment_prompt = f"{self.prompt}\n{segment}"
                messages = [{"role": "system", "content": segment_prompt}]
                response = openai.ChatCompletion.create(
                    model="gpt-4", messages=messages, max_tokens=2000, temperature=0
                )

                translation = response["choices"][0]["message"]["content"].strip()

                translated_element = ET.fromstring(translation)
                values = translated_element.findall("value")
                original_values = child.findall("value")

                for i in range(len(values)):
                    original_text = original_values[i].text
                    if original_text:
                        original_values[i].text = values[i].text
                        is_trl = "Y" if values[i].text else "N"
                        original_values[i].set("isTrl", is_trl)

                translated_text += f"{translation}\n\n"

            translated_text = f'<compiereTrl baseLanguage="{base_language}" language="{language}" table="{table}" version="{version}">\n{translated_text}</compiereTrl>'
            dom = xml.dom.minidom.parseString(translated_text)
            formatted_text = dom.toxml()
            formatted_text = re.sub("\n\\s*\n", "\n", formatted_text)
            formatted_root = ET.fromstring(formatted_text)

            for child in formatted_root:
                for value in child.findall("value"):
                    original = value.get("original")
                    is_trl = "Y" if original and original.strip() else "N"
                    value.set("isTrl", is_trl)
                child.set(
                    "trl", "Y" if any(value.get("isTrl") == "Y" for value in child.findall("value")) else "N"
                )

            with open(filepath, "w", encoding="utf-8") as file:
                file.write(f"{first_line}\n")
                file.write(ET.tostring(formatted_root, encoding="unicode"))

<<<<<<< HEAD
            return filepath
=======
            base_dir, file_name = os.path.split(filepath)
            translated_dir = os.path.join(base_dir, "translations")

            os.makedirs(translated_dir, exist_ok=True)
            new_filepath = os.path.join(translated_dir, file_name)

            with open(new_filepath, "w", encoding='utf-8') as file:
                file.write(f'{first_line}\n')
                file.write(ET.tostring(formatted_root, encoding='unicode'))
            
            return f"Translated files in the XML 'translations' folder"
>>>>>>> 9704e25b
<|MERGE_RESOLUTION|>--- conflicted
+++ resolved
@@ -1,18 +1,15 @@
 """This is a tool which knows a lot about Etendo ERP. It takes a question and returns an answer."""
 import json
-import os
-import re
 import xml.dom.minidom
 import xml.etree.ElementTree as ET
+import re
+import requests
+from transformers import Tool  # pylint: disable=no-name-in-module
+import openai
+from transformers import GPT2Tokenizer
+import os
 
-<<<<<<< HEAD
-import openai
-import requests
-from transformers import (
-    GPT2Tokenizer,
-    Tool,  # pylint: disable=no-name-in-module
-)
-=======
+
 class ToolWrapper(Tool):
     def __init__(self, *args, **kwargs):
         super().__init__(*args, **kwargs)
@@ -23,7 +20,6 @@
 
     def disable(self):
         self.enabled = False
->>>>>>> 9704e25b
 
 
 # pylint: disable=too-few-public-methods
@@ -67,13 +63,8 @@
     inputs = ["question"]
     outputs = ["translated_files_paths"]
 
-<<<<<<< HEAD
-    def __call__(self, question, *args, **kwargs):
-        self.tokenizer = GPT2Tokenizer.from_pretrained("gpt2")
-=======
     def __call__(self,path, *args, **kwargs):
         self.tokenizer = GPT2Tokenizer.from_pretrained('gpt2')
->>>>>>> 9704e25b
         self.language = "Spanish"
         self.business_requirement = "Human Resources"
         self.prompt = f"""
@@ -166,18 +157,9 @@
                 for value in child.findall("value"):
                     original = value.get("original")
                     is_trl = "Y" if original and original.strip() else "N"
-                    value.set("isTrl", is_trl)
-                child.set(
-                    "trl", "Y" if any(value.get("isTrl") == "Y" for value in child.findall("value")) else "N"
-                )
+                    value.set('isTrl', is_trl)
+                child.set('trl', "Y" if any(value.get('isTrl') == 'Y' for value in child.findall('value')) else "N")
 
-            with open(filepath, "w", encoding="utf-8") as file:
-                file.write(f"{first_line}\n")
-                file.write(ET.tostring(formatted_root, encoding="unicode"))
-
-<<<<<<< HEAD
-            return filepath
-=======
             base_dir, file_name = os.path.split(filepath)
             translated_dir = os.path.join(base_dir, "translations")
 
@@ -187,6 +169,5 @@
             with open(new_filepath, "w", encoding='utf-8') as file:
                 file.write(f'{first_line}\n')
                 file.write(ET.tostring(formatted_root, encoding='unicode'))
-            
-            return f"Translated files in the XML 'translations' folder"
->>>>>>> 9704e25b
+
+            return f"Translated files in the XML 'translations' folder"