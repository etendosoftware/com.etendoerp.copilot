--- conflicted
+++ resolved
@@ -115,12 +115,7 @@
     def _is_tool_implemented(self, tool_name: str) -> bool:
         return tool_name in {tool.__name__ for tool in ToolWrapper.__subclasses__()}
 
-<<<<<<< HEAD
-    @traceable
-    def load_configured_tools(self, install_dependencies: bool = False) -> LangChainTools:
-=======
     def load_configured_tools(self) -> LangChainTools:
->>>>>>> 32e20978
         """Loads the configured tools. If a tool has dependencies, they will be installed dinamically."""
         configured_tools: LangChainTools = []
 
