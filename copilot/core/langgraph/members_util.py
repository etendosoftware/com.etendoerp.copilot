--- conflicted
+++ resolved
@@ -51,11 +51,8 @@
         def invoke_model_langchain(state: Sequence[BaseMessage], _agent, _name: str, **kwargs):
             copilot_debug(f"Invoking model LANGCHAIN: {_name} with state: ")
             messages = state["messages"]
-<<<<<<< HEAD
             messages.append(AIMessage(content=state["instructions"], name="Supervisor"))
-=======
             debug_messages(messages)
->>>>>>> 221b6770
             response = _agent.invoke({"messages": messages})
             response_msg = response["output"]
             copilot_debug(f"Response from LANGCHAIN: {_name} is: {response_msg}")
