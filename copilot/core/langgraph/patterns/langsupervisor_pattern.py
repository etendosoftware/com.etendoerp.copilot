--- conflicted
+++ resolved
@@ -38,105 +38,6 @@
         members_names = [m.name for m in full_question.assistants]
         members_descriptions = [m.description for m in full_question.assistants]
         sv_prompt = get_supervisor_system_prompt(full_question, members_names, members_descriptions)
-<<<<<<< HEAD
-
-        from langchain_core.tools import tool
-
-        @tool()
-        def task_management_tool(
-            mode: Annotated[str, "Mode of operation: 'get_next', 'add_tasks', 'status', 'mark_done'"],
-            state: Annotated[dict, InjectedState],
-            tool_call_id: Annotated[str, InjectedToolCallId],
-            new_tasks: List[str] = None,
-        ):
-            """
-            Unified tool to manage tasks. Modes:
-            - 'get_next': Retrieve and set the next task to process.
-            - 'add_tasks': Add a list of tasks to the queue.
-            - 'status': Retrieve the status of tasks (pending, current, done).
-            - 'mark_done': Mark the current task as done.
-            """
-            if "tasks_to_process" not in state or state["tasks_to_process"] is None:
-                state["tasks_to_process"] = []
-            if "done_tasks" not in state or state["done_tasks"] is None:
-                state["done_tasks"] = []
-            if "current_task" not in state:
-                state["current_task"] = None
-
-            if mode == "get_next":
-                if not state["tasks_to_process"]:
-                    return Command(
-                        update={
-                            "task_to_process": [],
-                            "current_task": state["current_task"],
-                            "done_tasks": state["done_tasks"],
-                            "messages": new_toolmessage("There are no tasks to process.", tool_call_id),
-                        }
-                    )
-                next_task = state["tasks_to_process"].pop(0)
-                state["current_task"] = next_task
-                return Command(
-                    update={
-                        "tasks_to_process": state["tasks_to_process"],
-                        "current_task": next_task,
-                        "done_tasks": state["done_tasks"],
-                        "messages": new_toolmessage(f"New Current Task is '{next_task}'", tool_call_id),
-                    }
-                )
-
-            elif mode == "add_tasks":
-                if new_tasks:
-                    state["tasks_to_process"].extend(new_tasks)
-                return Command(
-                    update={
-                        "tasks_to_process": state["tasks_to_process"],
-                        "current_task": state["current_task"],
-                        "done_tasks": state["done_tasks"],
-                        "messages": new_toolmessage(
-                            f"Added {len(new_tasks)} tasks." if new_tasks else "No tasks added.", tool_call_id
-                        ),
-                    }
-                )
-
-            elif mode == "status":
-                status_message = f"Tasks to process: {len(state['tasks_to_process'])}. Current task: {state['current_task']}. Done tasks: {len(state['done_tasks'])}"
-                return Command(
-                    update={
-                        "tasks_to_process": state["tasks_to_process"],
-                        "current_task": state["current_task"],
-                        "done_tasks": state["done_tasks"],
-                        "messages": new_toolmessage(status_message, tool_call_id),
-                    }
-                )
-
-            elif mode == "mark_done":
-                if state["current_task"]:
-                    state["done_tasks"].append(state["current_task"])
-                    state["current_task"] = None
-                return Command(
-                    update={
-                        "tasks_to_process": state["tasks_to_process"],
-                        "current_task": None,
-                        "done_tasks": state["done_tasks"],
-                        "messages": new_toolmessage(
-                            (
-                                f"Task '{state['done_tasks'][-1]}' marked as done."
-                                if state["done_tasks"]
-                                else "No current task to mark as done."
-                            ),
-                            tool_call_id,
-                        ),
-                    }
-                )
-
-            else:
-                return Command(
-                    update={
-                        "messages": new_toolmessage("Invalid mode selected.", tool_call_id),
-                    }
-                )
-=======
->>>>>>> afd5a499
 
         _tool = []
         if full_question is not None and (full_question.tools is not None) and len(full_question.tools) > 0:
