from typing import Optional

from pydantic import BaseModel

class MessageSchema(BaseModel):
    content: str
    role: str

class FunctionSchema(BaseModel):
    name: str

class ToolSchema(BaseModel):
    type: str
    function: FunctionSchema

class AssistantSchema(BaseModel):
   name: str
   type: str
   assistant_id: Optional[str] = None
   system_prompt: Optional[str] = None

class AssistantStage(BaseModel):
    name: str
    assistants: list[str]

class AssistantGraph(BaseModel):
    stages: list[AssistantStage]

class QuestionSchema(BaseModel):
    question: str
    type: Optional[str] = None
    assistant_id: Optional[str] = None
    conversation_id: Optional[str] = None
    file_ids: Optional[list[str]] = None
<<<<<<< HEAD
    assistants: Optional[list[AssistantSchema]]
    graph: Optional[AssistantGraph] = None
=======
    local_file_ids: Optional[list[str]] = None
    extra_info: Optional[dict] = None
    provider: Optional[str] = None
    model: Optional[str] = None
    system_prompt: Optional[str] = None
    history: Optional[list[MessageSchema]] = None
    tools: Optional[list[ToolSchema]] = None
>>>>>>> 157d9d63
<|MERGE_RESOLUTION|>--- conflicted
+++ resolved
@@ -32,10 +32,6 @@
     assistant_id: Optional[str] = None
     conversation_id: Optional[str] = None
     file_ids: Optional[list[str]] = None
-<<<<<<< HEAD
-    assistants: Optional[list[AssistantSchema]]
-    graph: Optional[AssistantGraph] = None
-=======
     local_file_ids: Optional[list[str]] = None
     extra_info: Optional[dict] = None
     provider: Optional[str] = None
@@ -43,4 +39,5 @@
     system_prompt: Optional[str] = None
     history: Optional[list[MessageSchema]] = None
     tools: Optional[list[ToolSchema]] = None
->>>>>>> 157d9d63
+    assistants: Optional[list[AssistantSchema]]
+    graph: Optional[AssistantGraph] = None