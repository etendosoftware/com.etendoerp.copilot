<<<<<<< HEAD
import base64
import os

import zipfile
import tempfile
import fitz
import time

from langchain.text_splitter import MarkdownTextSplitter, CharacterTextSplitter
from langchain.text_splitter import Language


=======
import os

>>>>>>> 4213c9c0
from chromadb import Settings
from langchain_core.documents import Document
from langchain_openai import OpenAIEmbeddings

from copilot.core.utils import copilot_debug


def get_embedding():
    return OpenAIEmbeddings(disallowed_special=(), show_progress_bar=True)


def get_vector_db_path(vector_db_id):
    copilot_debug(f"Retrieving vector db path for {vector_db_id}, the current working directory is {os.getcwd()}")
    # check if exists /app
    if os.path.exists("/app"):
        vectordb_folder = "/app/vectordbs"
    else:
        vectordb_folder = "./vectordbs"
    if not os.path.exists(vectordb_folder):
        os.makedirs(vectordb_folder)
    return vectordb_folder + "/" + vector_db_id + ".db"


def get_chroma_settings(db_path=None):
    settings = Settings()
    if db_path is not None:
        settings.persist_directory = db_path
    settings.is_persistent = True
    settings.allow_reset = True
    return settings


def handle_zip_file(zip_encoded):
    zip_decoded = base64.b64decode(zip_encoded)
    temp_dir = tempfile.mkdtemp()
    temp_zip = os.path.join(temp_dir, 'temp.zip')

    with open(temp_zip, 'wb') as f:
        f.write(zip_decoded)

    with zipfile.ZipFile(temp_zip, 'r') as zip_ref:
        zip_ref.extractall(temp_dir)

    texts = process_directory(temp_dir)

    os.remove(temp_dir)
    os.remove(temp_zip)

    return texts


def handle_other_formats(extension, text):
    if extension == "pdf":
        pdf_data = base64.b64decode(text)
        return process_pdf(pdf_data)
    else:
        return text


def process_directory(directory):
    texts = []
    extensions = ["pdf","txt","md", "markdown"]
    for item in os.listdir(directory):
        item_path = os.path.join(directory, item)
        if os.path.isdir(item_path):
            texts.extend(process_directory(item_path))
        else:
            ext = item.split('.')[-1].lower()
            if ext in extensions:
                file_content = process_file(item_path, ext)
                document = Document(page_content=file_content)
                text_splitter = get_text_splitter(ext)
                texts.extend(text_splitter.split_documents([document]))
    return texts


def get_text_splitter(ext):
    if ext == "md" or ext == "markdown":
        return MarkdownTextSplitter.from_language(
            language=Language.MARKDOWN, chunk_size=2000, chunk_overlap=200)
    elif ext in ["txt", "pdf"]:
        return CharacterTextSplitter(chunk_size=2000,chunk_overlap=200)


def process_file(file_path, ext):
    with open(file_path, 'rb') as file:
        file_data = file.read()

    if ext == "pdf":
        return process_pdf(file_data)
    else:
        return file_data.decode('utf-8')


def process_pdf(pdf_data):
    temp_pdf = '/tmp/temp' + str(round(time.time())) + '.pdf'
    with open(temp_pdf, 'wb') as f:
        f.write(pdf_data)
    doc = fitz.open(temp_pdf)
    content = ''
    for page in doc:
        content += page.get_text()
    return content



























<|MERGE_RESOLUTION|>--- conflicted
+++ resolved
@@ -1,4 +1,3 @@
-<<<<<<< HEAD
 import base64
 import os
 
@@ -11,10 +10,6 @@
 from langchain.text_splitter import Language
 
 
-=======
-import os
-
->>>>>>> 4213c9c0
 from chromadb import Settings
 from langchain_core.documents import Document
 from langchain_openai import OpenAIEmbeddings
