"""
This module contains the main routes for the Copilot API.

The routes are responsible for handling the incoming requests and returning the responses.

"""
import asyncio
import json
import logging
import os
<<<<<<< HEAD
import shutil
=======
>>>>>>> ca208bca
import threading

from fastapi import APIRouter
from langchain.schema import Document
from langchain.text_splitter import Language, RecursiveCharacterTextSplitter
<<<<<<< HEAD
from langchain_community.vectorstores import Chroma
from langchain_openai import OpenAIEmbeddings
from langchain_text_splitters import MarkdownTextSplitter, CharacterTextSplitter
=======
from langchain.vectorstores import Chroma
from langchain_openai import OpenAIEmbeddings
>>>>>>> ca208bca
from langsmith import traceable
from starlette.responses import StreamingResponse

from copilot.core import utils
from copilot.core.agent import AgentResponse, copilot_agents, AgentEnum
from copilot.core.agent.agent import AssistantResponse
from copilot.core.agent.assistant_agent import AssistantAgent
from copilot.core.agent.langgraph_agent import LanggraphAgent
from copilot.core.exceptions import UnsupportedAgent
from copilot.core.local_history import ChatHistory, local_history_recorder
from copilot.core.schemas import QuestionSchema, GraphQuestionSchema, TextToChromaSchema, ChromaInputSchema
from copilot.core.threadcontext import ThreadContext
from copilot.core.utils import copilot_debug, copilot_info

<<<<<<< HEAD
import base64
import fitz  # PyMuPDF

=======
>>>>>>> ca208bca
logging.basicConfig(level=logging.DEBUG)
logger = logging.getLogger(__name__)

core_router = APIRouter()

current_agent = None


@traceable
def select_copilot_agent(copilot_type: str):
    if copilot_type not in copilot_agents:
        raise UnsupportedAgent()
    return copilot_agents[copilot_type]


@traceable
def _response(response: AssistantResponse):
    if type(response) == AssistantResponse:
        json_value = json.dumps({"answer": {
            "response": response.response,
            "conversation_id": response.conversation_id,
            "role": response.role
        }})
    else:
        json_value = json.dumps({"answer": {
            "response": response.output.response,
            "conversation_id": response.output.conversation_id,
            "role": response.output.role
        }})
    copilot_debug('data: ' + json_value)
    return "data: " + json_value + "\n"


@traceable
async def gather_responses(agent, question, queue):
    try:
        async for agent_response in agent.aexecute(question):
            await queue.put(agent_response)
    except Exception as e:
        await queue.put(e)
    await queue.put(None)  # Signal that processing is done


@traceable
def _serve_question_sync(question: QuestionSchema):
    """Copilot endpoint for answering questions synchronously."""
    agent_type, copilot_agent = _initialize_agent(question)
    response = None
    try:
        response = _execute_agent(copilot_agent, question)
        local_history_recorder.record_chat(chat_question=question.question, chat_answer=response)
    except Exception as e:
        response = _handle_exception(e)
    return {"answer": response}


@traceable
def _initialize_agent(question: QuestionSchema):
    """Initialize and return the copilot agent."""
    agent_type = question.type
    if agent_type is None:
        agent_type = utils.read_optional_env_var("AGENT_TYPE", AgentEnum.LANGCHAIN.value)
    copilot_agent = select_copilot_agent(agent_type)
    copilot_info("  Current agent loaded: " + copilot_agent.__class__.__name__)
    copilot_debug("/question endpoint):")
    copilot_info("  Question: " + question.question)
    copilot_debug("  agent_type: " + str(agent_type))
    copilot_debug("  assistant_id: " + str(question.assistant_id))
    copilot_debug("  conversation_id: " + str(question.conversation_id))
    copilot_debug("  file_ids: " + str(question.file_ids))
    ThreadContext.set_data('extra_info', question.extra_info)
    return agent_type, copilot_agent


@traceable
def _execute_agent(copilot_agent, question: QuestionSchema):
    """Execute the agent and return the response."""
    agent_response: AgentResponse = copilot_agent.execute(question)
    return agent_response.output


@traceable
def _handle_exception(e: Exception):
    """Handle exceptions and return an error response."""
    logger.exception(e)
    copilot_debug("  Exception: " + str(e))
    if hasattr(e, "response"):
        content = e.response.content
        error_message = json.loads(content).get('error').get('message')
    else:
        error_message = str(e)

    return {"error": {
        "code": e.response.status_code if hasattr(e, "response") else 500,
        "message": error_message}
    }


@traceable
@core_router.post("/graph")
def serve_graph(question: GraphQuestionSchema):
    """Copilot main endpdoint to answering questions."""
    copilot_agent = LanggraphAgent()
    copilot_info("  Current agent loaded: " + copilot_agent.__class__.__name__)
    copilot_debug("/question endpoint):")
    copilot_info("  Question: " + question.question)
    copilot_debug("  conversation_id: " + str(question.conversation_id))

    try:
        copilot_debug(
            "Thread " + str(threading.get_ident()) + " Saving extra info:" +
            str(ThreadContext.identifier_data()))
        ThreadContext.set_data('extra_info', question.extra_info)
        agent_response: AgentResponse = copilot_agent.execute(question)
        response = agent_response.output
        local_history_recorder.record_chat(chat_question=question.question,
                                           chat_answer=agent_response.output)
    except Exception as e:
        logger.exception(e)
        copilot_debug("  Exception: " + str(e))
        if hasattr(e, "response"):
            content = e.response.content
            # content has the json error message
            error_message = json.loads(content).get('error').get('message')
        else:
            error_message = str(e)

        response = {"error": {
            "code": e.response.status_code if hasattr(e, "response") else 500,
            "message": error_message}
        }

    return {"answer": response}


@traceable
def event_stream_graph(question: GraphQuestionSchema):
    responses = _serve_agraph(question)
    for response in responses:
        yield response


@traceable
@core_router.post("/agraph")
def serve_async_graph(question: GraphQuestionSchema):
    return StreamingResponse(event_stream_graph(question), media_type="text/event-stream")


@traceable
def _serve_agraph(question: GraphQuestionSchema):
    """Copilot main endpdoint to answering questions."""
    copilot_agent = LanggraphAgent()
    copilot_info("  Current agent loaded: " + copilot_agent.__class__.__name__)
    copilot_debug("/question endpoint):")
    copilot_info("  Question: " + question.question)
    copilot_debug("  conversation_id: " + str(question.conversation_id))

    try:
        ThreadContext.set_data('extra_info', question.extra_info)
        loop = asyncio.new_event_loop()
        asyncio.set_event_loop(loop)
        queue = asyncio.Queue()

        async def main():
            await asyncio.gather(
                gather_responses(copilot_agent, question, queue),
            )

        task = loop.create_task(main())
        while True:
            response = loop.run_until_complete(queue.get())
            if response is None:
                break
            elif isinstance(response, Exception):
                copilot_debug(f"Error ({str(type(response))}): {str(response)}")
                raise response
            yield _response(response)
        loop.run_until_complete(task)
        loop.close()
    except Exception as e:
        logger.exception(e)
        copilot_debug("  Exception: " + str(e))
        if hasattr(e, "response"):
            content = e.response.content
            # content has the json error message
            error_message = json.loads(content).get('error').get('message')
        else:
            error_message = str(e)

        response_error = AssistantResponse(
            response=error_message,
            conversation_id=question.conversation_id,
            role="error"
        )
        yield _response(response_error)


@traceable
@core_router.post("/question")
def serve_question(question: QuestionSchema):
    return _serve_question_sync(question)


@traceable
async def _serve_question_async(question: QuestionSchema):
    """Copilot endpoint for answering questions asynchronously."""
    agent_type, copilot_agent = _initialize_agent(question)
    response = None
    try:
        queue = asyncio.Queue()

        async def main():
            await asyncio.gather(
                gather_responses(copilot_agent, question, queue),
            )

        task = asyncio.create_task(main())
        while True:
            response = await queue.get()
            if response is None:
                break
            if isinstance(response, Exception):
                copilot_debug(f"Error: {str(response)}")
                continue
            yield _response(response)
        await task
    except Exception as e:
        response = _handle_exception(e)
        yield {"answer": response}


@traceable
async def event_stream(question: QuestionSchema):
    async for response in _serve_question_async(question):
        yield response


@traceable
@core_router.post("/aquestion")
async def serve_async_question(question: QuestionSchema):
    return StreamingResponse(event_stream(question), media_type="text/event-stream")


@traceable
@core_router.get("/tools")
def serve_tools():
    """Show tools available, with their information."""
    langchain_agent = select_copilot_agent(AgentEnum.LANGCHAIN.value)
    tool_list = langchain_agent.get_tools()
    tool_dict = {}
    for tool in tool_list:
        tool_dict[tool.name] = {
            "description": tool.description,
            "parameters": tool.args,
        }
    return {"answer": tool_dict}


@traceable
@core_router.get("/history")
def get_chat_history():
    chat_history: ChatHistory = local_history_recorder.get_chat_history()
    return chat_history


@traceable
@core_router.get("/assistant")
def serve_assistant():
    if not isinstance(current_agent, AssistantAgent):
        raise Exception("Copilot is not using AssistantAgent")

    return {"assistant_id": current_agent.get_assistant_id()}


@traceable
@core_router.post("/ResetChromaDB")
def resetChromaDB(body: ChromaInputSchema):
    # Delete the ChromaDB db if exists and create a new one
    db_name = body.db_name

    db_path = getChromaDBPath(db_name)

    if os.path.exists(db_path):
        shutil.rmtree(db_path)

    return {"answer": "ChromaDB reset successfully."}


@traceable
@core_router.post("/chroma")
def processTextToChromaDB(body: TextToChromaSchema):
    db_name = body.db_name
    text = body.text
    extension = body.format
    overwrite = body.overwrite

    if extension == "pdf":
        base64_pdf = text
        pdf_data = base64.b64decode(base64_pdf)

        with open('temp.pdf', 'wb') as f:
            f.write(pdf_data)

        doc = fitz.open('temp.pdf')
        text = ''
        for page in doc:
            text += page.get_text()

    db_path = getChromaDBPath(db_name)

    if os.path.exists(db_path) and not overwrite:
        success = False
        message = f"Database {db_name} already exists."
        return success, message, db_path

    try:
        # If overwrite is true and the database exists, delete the existing database
        if overwrite and os.path.exists(db_path):
            os.remove(db_path)

        parsed_document = text

        document = Document(page_content=parsed_document)
        text_splitter = ""

        if format == "md":
            text_splitter = MarkdownTextSplitter.from_language(language=Language.MARKDOWN, chunk_size=2000,
                                                               chunk_overlap=200)
        elif format == "txt" or format == "pdf":
            text_splitter = CharacterTextSplitter(chunk_size=2000, chunk_overlap=200)

        texts = text_splitter.split_documents([document])

        Chroma.from_documents(
            texts,
            OpenAIEmbeddings(disallowed_special=(), show_progress_bar=True),
            persist_directory=db_path
        )
        success = True
        message = f"Database {db_name} created and loaded successfully."
    except Exception as e:
        success = False
        message = f"Error processing text to ChromaDB: {e}"
        db_path = ""

    return {"answer": message, "success": success, "db_path": db_path}


def getChromaDBPath(db_name):
    return "./" + db_name + ".db"<|MERGE_RESOLUTION|>--- conflicted
+++ resolved
@@ -8,23 +8,17 @@
 import json
 import logging
 import os
-<<<<<<< HEAD
 import shutil
-=======
->>>>>>> ca208bca
 import threading
 
 from fastapi import APIRouter
 from langchain.schema import Document
 from langchain.text_splitter import Language, RecursiveCharacterTextSplitter
-<<<<<<< HEAD
 from langchain_community.vectorstores import Chroma
 from langchain_openai import OpenAIEmbeddings
 from langchain_text_splitters import MarkdownTextSplitter, CharacterTextSplitter
-=======
 from langchain.vectorstores import Chroma
 from langchain_openai import OpenAIEmbeddings
->>>>>>> ca208bca
 from langsmith import traceable
 from starlette.responses import StreamingResponse
 
@@ -39,12 +33,9 @@
 from copilot.core.threadcontext import ThreadContext
 from copilot.core.utils import copilot_debug, copilot_info
 
-<<<<<<< HEAD
 import base64
 import fitz  # PyMuPDF
 
-=======
->>>>>>> ca208bca
 logging.basicConfig(level=logging.DEBUG)
 logger = logging.getLogger(__name__)
 
