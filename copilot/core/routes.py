"""
This module contains the main routes for the Copilot API.

The routes are responsible for handling the incoming requests and returning the responses.

"""

import asyncio
import json
import logging
import os
import shutil
import threading
import uuid
from pathlib import Path

import chromadb
import requests
from copilot.core import etendo_utils, utils
from copilot.core.agent import AgentEnum, AgentResponse, copilot_agents
from copilot.core.agent.agent import AssistantResponse
from copilot.core.agent.assistant_agent import AssistantAgent
from copilot.core.agent.langgraph_agent import LanggraphAgent
from copilot.core.exceptions import UnsupportedAgent
from copilot.core.local_history import ChatHistory, local_history_recorder
from copilot.core.schemas import (
    GraphQuestionSchema,
    QuestionSchema,
    SplitterConfig,
    VectorDBInputSchema,
)
from copilot.core.threadcontext import ThreadContext
from copilot.core.utils import copilot_debug, copilot_info
from copilot.core.vectordb_utils import (
    LANGCHAIN_DEFAULT_COLLECTION_NAME,
    get_chroma_settings,
    get_embedding,
    get_vector_db_path,
    handle_zip_file,
    index_file,
)
from fastapi import APIRouter, File, Form, Header, HTTPException, UploadFile
from langchain_community.vectorstores import Chroma
from starlette.responses import StreamingResponse

logger = logging.getLogger(__name__)

core_router = APIRouter()

current_agent = None


def select_copilot_agent(copilot_type: str):
    if copilot_type not in copilot_agents:
        raise UnsupportedAgent()
    return copilot_agents[copilot_type]


def _response(response: AssistantResponse):
    if type(response) == AssistantResponse:
        json_value = json.dumps(
            {
                "answer": {
                    "response": response.response,
                    "conversation_id": response.conversation_id,
                    "role": response.role,
                }
            }
        )
    else:
        json_value = json.dumps(
            {
                "answer": {
                    "response": response.output.response,
                    "conversation_id": response.output.conversation_id,
                    "role": response.output.role,
                }
            }
        )
    copilot_debug("data: " + json_value)
    return "data: " + json_value + "\n"


async def gather_responses(agent, question, queue):
    try:
        async for agent_response in agent.aexecute(question):
            await queue.put(agent_response)
    except Exception as e:
        await queue.put(e)
    await queue.put(None)  # Signal that processing is done


def _serve_question_sync(question: QuestionSchema):
    """Copilot endpoint for answering questions synchronously."""
    agent_type, copilot_agent = _initialize_agent(question)
    response = None
    try:
        response = _execute_agent(copilot_agent, question)
        local_history_recorder.record_chat(chat_question=question.question, chat_answer=response)
    except Exception as e:
        response = _handle_exception(e)
    return {"answer": response}


def _initialize_agent(question: QuestionSchema):
    """Initialize and return the copilot agent."""
    agent_type = question.type
    if agent_type is None:
        agent_type = utils.read_optional_env_var("AGENT_TYPE", AgentEnum.LANGCHAIN.value)
    copilot_agent = select_copilot_agent(agent_type)
    print_call_info(copilot_agent, question)

    load_thread_context(question)
    return agent_type, copilot_agent


def load_thread_context(question):
    ThreadContext.set_data("extra_info", question.extra_info)
    ThreadContext.set_data("assistant_id", question.assistant_id)
    ThreadContext.set_data("conversation_id", question.conversation_id)


def _execute_agent(copilot_agent, question: QuestionSchema):
    """Execute the agent and return the response."""
    agent_response: AgentResponse = copilot_agent.execute(question)
    return agent_response.output


def _handle_exception(e: Exception):
    """Handle exceptions and return an error response."""
    logger.exception(e)
    print_debug_except(e)
    if hasattr(e, "response"):
        content = e.response.content
        error_message = json.loads(content).get("error").get("message")
    else:
        error_message = str(e)

    return {
        "error": {"code": e.response.status_code if hasattr(e, "response") else 500, "message": error_message}
    }


def print_debug_except(e):
    """Print debug information for exceptions."""
    copilot_debug("  Exception: " + str(e))


@core_router.post("/graph")
def serve_graph(question: GraphQuestionSchema):
    """Copilot main endpdoint to answering questions."""
    copilot_agent = LanggraphAgent()
    print_call_info(copilot_agent, question)
    try:
        copilot_debug(
            "Thread "
            + str(threading.get_ident())
            + " Saving extra info:"
            + str(ThreadContext.identifier_data())
        )
        load_thread_context(question)
        agent_response: AgentResponse = copilot_agent.execute(question)
        response = agent_response.output
        local_history_recorder.record_chat(chat_question=question.question, chat_answer=agent_response.output)
    except Exception as e:
        logger.exception(e)
        print_debug_except(e)
        if hasattr(e, "response"):
            content = e.response.content
            # content has the json error message
            error_message = json.loads(content).get("error").get("message")
        else:
            error_message = str(e)

        response = {
            "error": {
                "code": e.response.status_code if hasattr(e, "response") else 500,
                "message": error_message,
            }
        }

    return {"answer": response}


def print_call_info(copilot_agent, question):
    copilot_info("  Current agent loaded: " + copilot_agent.__class__.__name__)
    copilot_info("  Question: " + question.question)
    copilot_debug(" Payload: " + str(question.dict()))


def event_stream_graph(question: GraphQuestionSchema):
    responses = _serve_agraph(question)
    for response in responses:
        yield response


@core_router.post("/agraph")
def serve_async_graph(question: GraphQuestionSchema):
    return StreamingResponse(event_stream_graph(question), media_type="text/event-stream")


def _serve_agraph(question: GraphQuestionSchema):
    """Copilot main endpdoint to answering questions."""
    copilot_agent = LanggraphAgent()
    print_call_info(copilot_agent, question)

    try:
        load_thread_context(question)
        loop = asyncio.new_event_loop()
        asyncio.set_event_loop(loop)
        queue = asyncio.Queue()

        async def main():
            await asyncio.gather(
                gather_responses(copilot_agent, question, queue),
            )

        task = loop.create_task(main())
        while True:
            response = loop.run_until_complete(queue.get())
            if response is None:
                break
            elif isinstance(response, Exception):
                copilot_debug(f"Error ({str(type(response))}): {str(response)}")
                raise response
            yield _response(response)
        loop.run_until_complete(task)
        loop.close()
    except Exception as e:
        logger.exception(e)
        print_debug_except(e)
        if hasattr(e, "response"):
            content = e.response.content
            # content has the json error message
            error_message = json.loads(content).get("error").get("message")
        else:
            error_message = str(e)

        response_error = AssistantResponse(
            response=error_message, conversation_id=question.conversation_id, role="error"
        )
        yield _response(response_error)


@core_router.post("/question")
def serve_question(question: QuestionSchema):
    return _serve_question_sync(question)


async def _serve_question_async(question: QuestionSchema):
    """Copilot endpoint for answering questions asynchronously."""
    agent_type, copilot_agent = _initialize_agent(question)
    response = None
    try:
        queue = asyncio.Queue()

        async def main():
            await asyncio.gather(
                gather_responses(copilot_agent, question, queue),
            )

        task = asyncio.create_task(main())
        while True:
            response = await queue.get()
            if response is None:
                break
            if isinstance(response, Exception):
                copilot_debug(f"Error: {str(response)}")
                continue
            yield _response(response)
        await task
    except Exception as e:
        response = _handle_exception(e)
        yield {"answer": response}


async def event_stream(question: QuestionSchema):
    async for response in _serve_question_async(question):
        yield response


@core_router.post("/aquestion")
async def serve_async_question(question: QuestionSchema):
    return StreamingResponse(event_stream(question), media_type="text/event-stream")


@core_router.get("/tools")
def serve_tools():
    """Show tools available, with their information."""
    langchain_agent = select_copilot_agent(AgentEnum.LANGCHAIN.value)
    tool_list = langchain_agent.get_tools()
    tool_dict = {}
    for tool in tool_list:
        tool_dict[tool.name] = {
            "description": tool.description,
            "parameters": tool.args,
        }
    return {"answer": tool_dict}


@core_router.get("/history")
def get_chat_history():
    chat_history: ChatHistory = local_history_recorder.get_chat_history()
    return chat_history


@core_router.get("/assistant")
def serve_assistant():
    if not isinstance(current_agent, AssistantAgent):
        raise Exception("Copilot is not using AssistantAgent")

    return {"assistant_id": current_agent.get_assistant_id()}


@core_router.post("/ResetVectorDB")
def reset_vector_db(body: VectorDBInputSchema):
    try:
        kb_vectordb_id = body.kb_vectordb_id
        db_path = get_vector_db_path(kb_vectordb_id)

        # Initialize the database client
        db_client = chromadb.Client(settings=get_chroma_settings(db_path))
        # Fetch the collection, creating it if it doesn't exist
        collection = db_client.get_or_create_collection(LANGCHAIN_DEFAULT_COLLECTION_NAME)
        # Retrieve all documents from the collection
        documents = collection.get()
        document_ids = documents["ids"]
        metadatas = documents["metadatas"]
        # Ensure all documents have a 'purge': True in their metadata
        updated_metadatas = []
        for metadata in metadatas:
            if metadata is None:
                metadata = {}
            metadata["purge"] = True
            updated_metadatas.append(metadata)
        # Perform a single batch update with all document IDs and their updated metadata
        # Check if there are documents to update
        if updated_metadatas:
            collection.update(ids=document_ids, metadatas=updated_metadatas)
            copilot_debug("All documents were successfully updated with 'purge': True in the metadata.")
            db_client.clear_system_cache()
    except Exception as e:
        copilot_debug(f"Error resetting VectorDB: {e}")
        raise e
    return {"answer": "VectorDB marked for purge successfully."}


@core_router.post("/addToVectorDB")
def process_text_to_vector_db(
    kb_vectordb_id: str = Form(...),
    filename: str = Form(None),
    extension: str = Form(...),
    overwrite: bool = Form(False),
    file: UploadFile = File(None),
    skip_splitting: bool = Form(False),
    max_chunk_size: int = Form(None),
    chunk_overlap: int = Form(None),
):
    db_path = get_vector_db_path(kb_vectordb_id)
    splitter_config = SplitterConfig(
        skip_splitting=skip_splitting, max_chunk_size=max_chunk_size, chunk_overlap=chunk_overlap
    )
    try:
        if overwrite and os.path.exists(db_path):
            os.remove(db_path)
        import tempfile

        # Create a temporary directory using tempfile
        with tempfile.TemporaryDirectory() as temp_dir:
            # Define the file path inside the temporary directory
            file_path = Path(temp_dir) / file.filename
            with file_path.open("wb") as buffer:
                shutil.copyfileobj(file.file, buffer)
            chroma_client = chromadb.Client(settings=get_chroma_settings(db_path))
            if extension == "zip":
                # Process the ZIP file
                texts = handle_zip_file(file_path, chroma_client, splitter_config)

            else:
                texts = index_file(extension, file_path, chroma_client, splitter_config)
                # Remove the temporary file after use

            copilot_debug(f"Adding {len(texts)} documents to VectorDb.")
<<<<<<< HEAD
            max_length = 0
            for i, _text in enumerate(texts):
                copilot_debug(f"Document {i}: {len(texts[i].page_content)}")
                if len(texts[0].page_content) > max_length:
                    max_length = len(texts[0].page_content)
            if len(texts) > 0:
                total_texts = len(texts)
                # Add texts in batches                of 100
=======
            # TODO: Check if langchain fix this issue and automatically handle the batches by token limits
            if len(texts) > 0:
                total_texts = len(texts)
                # Add texts in batches of 20
>>>>>>> 3f5cf151
                for i in range(0, total_texts, 20):
                    batch_texts = texts[i : i + 20]
                    # Add the batch of texts to the vector store
                    Chroma.from_documents(
                        batch_texts,
                        get_embedding(),
                        persist_directory=db_path,
                        client_settings=get_chroma_settings(),
                        client=chroma_client,
                    )
            success = True
            message = f"Database {kb_vectordb_id} created and loaded successfully."
            copilot_debug(message)
    except Exception as e:
        success = False
        message = f"Error processing text to VectorDb: {e}"
        copilot_debug(message)
        db_path = ""

    return {"answer": message, "success": success, "db_path": db_path}


@core_router.post("/purgeVectorDB")
def purge_vectordb(body: VectorDBInputSchema):
    try:
        kb_vectordb_id = body.kb_vectordb_id
        db_path = get_vector_db_path(kb_vectordb_id)

        db_client = chromadb.Client(settings=get_chroma_settings(db_path))
        collection = db_client.get_or_create_collection(LANGCHAIN_DEFAULT_COLLECTION_NAME)
        copilot_debug(f"Collection: {collection.id}")
        # count the number of documents to be purged
        documents = collection.get(where={"purge": True})
        num_docs = len(documents["ids"])
        copilot_debug(f"Number of documents to be purged: {num_docs}")
        # Get all the documents from the collection that purged
        collection.delete(where={"purge": True})

        db_client.clear_system_cache()
    except Exception as e:
        copilot_debug(f"Error purging VectorDB: {e}")
        raise e
    return {"answer": "Documents marked for purge have been removed."}


@core_router.get("/runningCheck")
def running_check():
    return {"answer": "docker" if utils.is_docker() else "pycharm"}


@core_router.post("/attachFile")
def attach_file(file: UploadFile = File(...)):
    # save the file inside /tmp and return the path
    if not utils.is_docker():
        prefix = os.getcwd()
    else:
        prefix = ""
    temp_file_path = Path(f"{prefix}/copilotAttachedFiles/{uuid.uuid4()}/{file.filename}")
    temp_file_path.parent.mkdir(parents=True, exist_ok=True)
    with temp_file_path.open("wb") as buffer:
        shutil.copyfileobj(file.file, buffer)
    return {"answer": str(temp_file_path)}


@core_router.post("/transcription")
def transcript_file(file: UploadFile = File(...)):
    # save the file inside /tmp and return the path
    if not utils.is_docker():
        prefix = "/tmp"
    else:
        prefix = ""
    temp_file_path = Path(f"{prefix}/copilotTranscripts/{uuid.uuid4()}/{file.filename}")
    temp_file_path.parent.mkdir(parents=True, exist_ok=True)
    with temp_file_path.open("wb") as buffer:
        shutil.copyfileobj(file.file, buffer)
    from openai import OpenAI

    client = OpenAI()
    audio_file = open(temp_file_path, "rb")
    transcription = client.audio.transcriptions.create(model="whisper-1", file=audio_file)
    print(transcription.text)
    return {"answer": str(transcription.text)}


@core_router.post("/checkCopilotHost")
def check_copilot_host(authorization: str = Header(None)):
    try:
        etendo_host_docker = etendo_utils.get_etendo_host()

        if not authorization or not authorization.startswith("Bearer "):
            raise HTTPException(status_code=401, detail="Authorization token is missing or invalid")

        if not etendo_host_docker:
            copilot_debug("Error: ETENDO_HOST_DOCKER environment variable is not set")
            return

        url = f"{etendo_host_docker}/sws/copilot/configcheck"
        headers = {
            "Content-Type": "application/json",
            "Accept": "application/json",
            "Authorization": authorization,
        }

        copilot_debug(f"Connecting to {url}...")
        response = requests.post(url, headers=headers, json={})

        if response.status_code == 200:
            copilot_debug("ETENDO_HOST_DOCKER successfully verified.")
            return "success"
        else:
            copilot_debug(f"Error verifying ETENDO_HOST_DOCKER: code response {response.status_code}")
            return "failed"

    except requests.exceptions.RequestException as e:
        copilot_debug(f"Error verifying ETENDO_HOST_DOCKER: {str(e)}")<|MERGE_RESOLUTION|>--- conflicted
+++ resolved
@@ -381,7 +381,6 @@
                 # Remove the temporary file after use
 
             copilot_debug(f"Adding {len(texts)} documents to VectorDb.")
-<<<<<<< HEAD
             max_length = 0
             for i, _text in enumerate(texts):
                 copilot_debug(f"Document {i}: {len(texts[i].page_content)}")
@@ -389,13 +388,7 @@
                     max_length = len(texts[0].page_content)
             if len(texts) > 0:
                 total_texts = len(texts)
-                # Add texts in batches                of 100
-=======
-            # TODO: Check if langchain fix this issue and automatically handle the batches by token limits
-            if len(texts) > 0:
-                total_texts = len(texts)
-                # Add texts in batches of 20
->>>>>>> 3f5cf151
+                # Add texts in batches of 100
                 for i in range(0, total_texts, 20):
                     batch_texts = texts[i : i + 20]
                     # Add the batch of texts to the vector store
