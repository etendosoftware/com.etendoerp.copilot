--- conflicted
+++ resolved
@@ -35,27 +35,6 @@
     copilot_debug("  assistant_id: " + str(question.assistant_id))
     copilot_debug("  conversation_id: " + str(question.conversation_id))
     copilot_debug("  file_ids: " + str(question.file_ids))
-<<<<<<< HEAD
-    response = None
-    try:
-        agent_response: AgentResponse = copilot_agent.execute(question)
-        response = agent_response.output
-        local_history_recorder.record_chat(chat_question=question.question, chat_answer=agent_response.output)
-    except Exception as e:
-        copilot_debug("  Exception: " + str(e))
-        if hasattr(e, "response"):
-            content = e.response.content
-            # content has the json error message
-            error_message = json.loads(content).get('error').get('message')
-        else:
-            error_message = str(e)
-
-        response = {"error": {
-            "code": e.response.status_code if hasattr(e, "response") else 500,
-            "message": error_message}
-        }
-
-=======
 
     response = None
     try:
@@ -76,7 +55,6 @@
             "message": error_message}
         }
 
->>>>>>> 98f5a539
     return {"answer": response}
 
 
