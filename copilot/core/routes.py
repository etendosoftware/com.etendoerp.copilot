--- conflicted
+++ resolved
@@ -1,51 +1,18 @@
 """Routes for the core blueprint."""
 import os
 
-<<<<<<< HEAD
-from flask import render_template, request
+from flask import Blueprint, render_template, request
 from transformers.tools import OpenAiAgent
 
 from . import core
 from .tool_manager import configured_tools
-=======
-from flask import Blueprint, render_template, request
-from transformers.tools import (
-    OpenAiAgent,
-)
-
-from .bastian_tool import BastianFetcher, XMLTranslatorTool
->>>>>>> 3e520fef
 
 OPENAI_API_KEY = os.getenv("OPENAI_API_KEY")
 
 core_blueprint = Blueprint("core", __name__)
 
 
-<<<<<<< HEAD
 @core.route("/", methods=["GET"])
-=======
-class ToolManager:
-    def __init__(self, tool_config_path="tools_config.json"):
-        self.tools = []
-        self.tool_config_path = tool_config_path
-        self.load_tools()
-
-    def load_tools(self):
-        with open(self.tool_config_path, "r") as file:
-            tool_config = json.load(file)
-
-        if tool_config.get("BastianFetcher", "enabled") == "enabled":
-            self.tools.append(BastianFetcher())
-
-        if tool_config.get("XMLTranslatorTool", "enabled") == "enabled":
-            self.tools.append(XMLTranslatorTool())
-
-    def get_tools(self):
-        return self.tools
-
-
-@core_blueprint.route("/", methods=["GET"])
->>>>>>> 3e520fef
 def serve_index():
     """Serves the home page of the website.
 
