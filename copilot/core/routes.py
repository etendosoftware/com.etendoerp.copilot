import json

from fastapi import APIRouter

from . import utils
from .agent import AgentResponse, copilot_agents, AgentEnum
from .agent.assistant_agent import AssistantAgent
from .exceptions import UnsupportedAgent
from .local_history import ChatHistory, local_history_recorder
from .schemas import QuestionSchema
from .utils import copilot_debug

core_router = APIRouter()

current_agent = None


def select_copilot_agent(copilot_type: str):
    if copilot_type not in copilot_agents:
        raise UnsupportedAgent()
    return copilot_agents[copilot_type]


@core_router.post("/question")
def serve_question(question: QuestionSchema):
    """Copilot main endpdoint to answering questions."""
    agent_type = question.type
    if agent_type is None:
        agent_type = utils.read_optional_env_var("AGENT_TYPE", AgentEnum.LANGCHAIN.value)
    copilot_agent = select_copilot_agent(agent_type)
    copilot_debug("  Current agent loaded: " + copilot_agent.__class__.__name__)
    copilot_debug("/question endpoint):")
    copilot_debug("  question: " + question.question)
    copilot_debug("  agent_type: " + str(agent_type))
    copilot_debug("  assistant_id: " + str(question.assistant_id))
    copilot_debug("  conversation_id: " + str(question.conversation_id))
<<<<<<< HEAD
    copilot_debug("  file_ids: " + str(question.file_ids))
    agent_response: AgentResponse = copilot_agent.execute(question)
    local_history_recorder.record_chat(chat_question=question.question, chat_answer=agent_response.output)
=======
    response = None
    try:
        agent_response: AgentResponse = copilot_agent.execute(question)
        response = agent_response.output
        local_history_recorder.record_chat(chat_question=question.question, chat_answer=agent_response.output)
    except Exception as e:
        copilot_debug("  Exception: " + str(e))
        if hasattr(e, "response"):
            content = e.response.content
            # content has the json error message
            error_message = json.loads(content).get('error').get('message')
        else:
            error_message = str(e)

        response = {"error": {
            "code": e.response.status_code if hasattr(e, "response") else 500,
            "message": error_message}
        }
>>>>>>> 9803512f

    return {"answer": response}


@core_router.get("/tools")
def serve_tools():
    """Show tools available, with their information."""
    langchain_agent = select_copilot_agent(AgentEnum.LANGCHAIN.value)
    tool_list = langchain_agent.get_tools()
    tool_dict = {}
    for tool in tool_list:
        tool_dict[tool.name] = {
            "description": tool.description,
            "parameters": tool.args,
        }
    return {"answer": tool_dict}


@core_router.get("/history")
def get_chat_history():
    chat_history: ChatHistory = local_history_recorder.get_chat_history()
    return chat_history


@core_router.get("/assistant")
def serve_assistant():
    if not isinstance(current_agent, AssistantAgent):
        raise Exception("Copilot is not using AssistantAgent")

    return {"assistant_id": current_agent.get_assistant_id()}<|MERGE_RESOLUTION|>--- conflicted
+++ resolved
@@ -34,11 +34,8 @@
     copilot_debug("  agent_type: " + str(agent_type))
     copilot_debug("  assistant_id: " + str(question.assistant_id))
     copilot_debug("  conversation_id: " + str(question.conversation_id))
-<<<<<<< HEAD
     copilot_debug("  file_ids: " + str(question.file_ids))
-    agent_response: AgentResponse = copilot_agent.execute(question)
-    local_history_recorder.record_chat(chat_question=question.question, chat_answer=agent_response.output)
-=======
+
     response = None
     try:
         agent_response: AgentResponse = copilot_agent.execute(question)
@@ -57,7 +54,6 @@
             "code": e.response.status_code if hasattr(e, "response") else 500,
             "message": error_message}
         }
->>>>>>> 9803512f
 
     return {"answer": response}
 
