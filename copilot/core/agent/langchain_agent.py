import os
from typing import Dict, Final, Union

from langchain.agents import AgentExecutor, AgentOutputParser, create_openai_functions_agent
from langchain.agents.output_parsers.openai_tools import OpenAIToolsAgentOutputParser
from langchain.prompts import ChatPromptTemplate, MessagesPlaceholder
from langchain_core.agents import AgentAction, AgentFinish
from langchain_core.runnables import AddableDict
from langchain_google_genai import ChatGoogleGenerativeAI
from langchain_openai import ChatOpenAI
from langsmith import traceable


from .agent import AgentResponse, CopilotAgent
from .agent import AssistantResponse
from .. import utils
from ..memory.memory_handler import MemoryHandler
from ..schemas import QuestionSchema, ToolSchema
from ..utils import get_full_question

SYSTEM_PROMPT_PLACEHOLDER = "{system_prompt}"


class CustomOutputParser(AgentOutputParser):
    def parse(self, output) -> Union[AgentAction, AgentFinish]:
        final_answer = output
        agent_finish = AgentFinish(
            return_values={"output": final_answer},
            log=output,
        )
        return agent_finish


class LangchainAgent(CopilotAgent):
    OPENAI_MODEL: Final[str] = utils.read_optional_env_var("OPENAI_MODEL", "gpt-4-turbo-preview")
    _memory: MemoryHandler = None

    @traceable
    def __init__(self):
        super().__init__()
        self._memory = MemoryHandler()

<<<<<<< HEAD
    def get_agent(self, provider: str, open_ai_model: str, tools: list[ToolSchema] = None, system_prompt: str = None):
=======
    @traceable
    def get_agent(self, provider: str, open_ai_model: str,
                                      tools: list[ToolSchema] = None, system_prompt: str = None):
>>>>>>> ef1b2360
        """Construct and return an agent from scratch, using LangChain Expression Language.

        Raises:
            OpenAIApiKeyNotFound: raised when OPENAI_API_KEY is not configured
            SystemPromptNotFound: raised when SYSTEM_PROMPT is not configured
        """
        self._assert_open_api_key_is_set()
        self._assert_system_prompt_is_set()

        if provider == "gemini":
            agent = self.get_gemini_agent(open_ai_model)
        else:
            agent = self.get_openai_agent(open_ai_model, tools, system_prompt)

        return agent

    @traceable
    def get_agent_executor(self, agent) -> AgentExecutor:
        return AgentExecutor(agent=agent, tools=self._configured_tools, verbose=True, log=True,
                             handle_parsing_errors=True, debug=True)

    @traceable
    def get_openai_agent(self, open_ai_model, tools, system_prompt):
        _llm = ChatOpenAI(temperature=0, streaming=False, model_name=open_ai_model)
        _enabled_tools = self.get_functions(tools)
        if len(_enabled_tools):
            prompt = ChatPromptTemplate.from_messages(
                [
                    ("system", SYSTEM_PROMPT_PLACEHOLDER if system_prompt is None else system_prompt),
                    MessagesPlaceholder(variable_name="messages"),
                    MessagesPlaceholder(variable_name="agent_scratchpad"),
                ]
            )
            agent = create_openai_functions_agent(_llm, _enabled_tools, prompt)
        else:
            llm = _llm
            prompt = ChatPromptTemplate.from_messages(
                [
                    ("system", SYSTEM_PROMPT_PLACEHOLDER if system_prompt is None else system_prompt),
                    MessagesPlaceholder(variable_name="messages"),
                ]
            )
            agent = (
                    prompt
                    | llm
                    | OpenAIToolsAgentOutputParser()
            )
        return agent

    @traceable
    def get_functions(self, tools):
        _enabled_tools = []
        if tools:
            for tool in tools:
                for t in self._configured_tools:
                    if t.name == tool.function.name:
                        _enabled_tools.append(t)
                        break
        return _enabled_tools

    @traceable
    def get_gemini_agent(self, open_ai_model):
        prompt = ChatPromptTemplate.from_messages(
            [
                ("system", "{system_prompt}"),
                ("user", "{input}"),
            ]
        )
        _llm = ChatGoogleGenerativeAI(temperature=1, model=open_ai_model, convert_system_message_to_human=True)
        llm = _llm.bind(
        )
        agent = (
                {
                    "system_prompt": lambda x: x["system_prompt"],
                    "input": lambda x: x["input"],
                }
                | prompt
                | llm
                | CustomOutputParser()
        )
        return agent

    @traceable
    def execute(self, question: QuestionSchema) -> AgentResponse:
        full_question = get_full_question(question)
        agent = self.get_agent(question.provider, question.model, question.tools)
        executor: Final[AgentExecutor] = self.get_agent_executor(agent)
        messages = self._memory.get_memory(question.history, full_question)
        langchain_respose: Dict = executor.invoke({"system_prompt": question.system_prompt, "messages": messages})
        output_answer = {"response": langchain_respose["output"]}
        return AgentResponse(input=full_question, output=AssistantResponse(
            response=output_answer["response"],
            conversation_id=question.conversation_id
        ))

    @traceable
    def get_tools(self):
        return self._configured_tools

    async def aexecute(self, question: QuestionSchema) -> AgentResponse:
        copilot_stream_debug = os.getenv("COPILOT_STREAM_DEBUG", "false").lower() == "true"  # Debug mode
        agent = self.get_agent(question.provider, question.model, question.tools)
        agent_executor: Final[AgentExecutor] = self.get_agent_executor(agent)
        full_question = question.question
        if question.local_file_ids is not None and len(question.local_file_ids) > 0:
            full_question += "\n\n" + "LOCAL FILES: " + "\n".join(question.local_file_ids)
        messages = self._memory.get_memory(question.history, full_question)
        _input = {
            "content": full_question,
            "messages": messages,
            "system_prompt": question.system_prompt
        }
        if question.conversation_id is not None:
            _input["thread_id"] = question.conversation_id
        async for event in agent_executor.astream_events(_input, version="v2"):
            if copilot_stream_debug:
                yield AssistantResponse(
                    response=str(event), conversation_id='', role="debug"
                )
            kind = event["event"]
            if kind == "on_tool_start":
                if len(event["parent_ids"]) == 1:
                    yield AssistantResponse(
                        response=event["name"], conversation_id='', role="tool"
                    )
            elif kind == "on_chain_end":
                if not type(event["data"]["output"]) == AddableDict:
                    output = event["data"]["output"]
                    if type(output) == AgentFinish:
                        return_values = output.return_values
                        yield AssistantResponse(
                            response=str(return_values["output"]), conversation_id=question.conversation_id
                        )<|MERGE_RESOLUTION|>--- conflicted
+++ resolved
@@ -40,13 +40,9 @@
         super().__init__()
         self._memory = MemoryHandler()
 
-<<<<<<< HEAD
-    def get_agent(self, provider: str, open_ai_model: str, tools: list[ToolSchema] = None, system_prompt: str = None):
-=======
     @traceable
     def get_agent(self, provider: str, open_ai_model: str,
                                       tools: list[ToolSchema] = None, system_prompt: str = None):
->>>>>>> ef1b2360
         """Construct and return an agent from scratch, using LangChain Expression Language.
 
         Raises:
