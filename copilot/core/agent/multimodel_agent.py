import os
from typing import AsyncGenerator, Final, Optional, Union
import asyncio

import langchain_core.tools
import langgraph_codeact
from copilot.core.agent.agent import (
    AgentResponse,
    AssistantResponse,
    CopilotAgent,
)
from langchain.agents import (
    AgentExecutor,
    AgentOutputParser,
)
from langchain.chat_models import init_chat_model
from langchain.prompts import MessagesPlaceholder
from langchain_core.agents import AgentAction, AgentFinish
from langchain_core.messages import AIMessage, HumanMessage
from langchain_core.prompts.chat import ChatPromptTemplate
from langchain_core.runnables import AddableDict
from langchain_core.tools import StructuredTool
from langgraph.prebuilt import create_react_agent
from langgraph_codeact import create_default_prompt
from langchain_mcp_adapters.client import MultiServerMCPClient
from .. import etendo_utils, utils
from ..memory.memory_handler import MemoryHandler
from ..schemas import AssistantSchema, QuestionSchema, ToolSchema
from ..threadcontext import ThreadContext
from ..utils import get_full_question
from .agent_utils import process_local_files
from .eval.code_evaluators import CodeExecutor, create_pyodide_eval_fn
from .langgraph_agent import handle_events

SYSTEM_PROMPT_PLACEHOLDER = "{system_prompt}"
tools_loaded = {}


def convert_mcp_servers_config(mcp_servers_list: list) -> dict:
    """
    Convert MCP servers list from QuestionSchema to the format expected by MultiServerMCPClient.

    Args:
        mcp_servers_list (list): List of MCP server configurations from the question

    Returns:
        dict: Dictionary in the format expected by MultiServerMCPClient
    """
    if not mcp_servers_list:
        return {}

    mcp_config = {}
    for server_config in mcp_servers_list:
        server_name = server_config.get('name', f"server_{len(mcp_config)}")
        
        if server_config.get('disabled', False):
            continue
            
        # Create a copy of the server config without the 'name' field
        config_copy = {k: v for k, v in server_config.items() if k != 'name'}
        
        # Set default transport to stdio if not provided
        if 'transport' not in config_copy:
            config_copy['transport'] = 'stdio'
            
        mcp_config[server_name] = config_copy

    return mcp_config


class CustomOutputParser(AgentOutputParser):
    def parse(self, output) -> Union[AgentAction, AgentFinish]:
        final_answer = output
        agent_finish = AgentFinish(
            return_values={"output": final_answer},
            log=output,
        )
        return agent_finish


def get_model_config(provider, model):
    """
    Retrieve the configuration for a specific model from the extra information.

    Args:
        provider (str): The provider of the model.
        model (str): The name of the model.

    Returns:
        dict: The configuration dictionary for the specified model.
    """
    extra_info = etendo_utils.get_extra_info()
    if extra_info is None:
        return {}
    model_configs = extra_info.get("model_config")
    if model_configs is None:
        return {}
    provider_searchkey = provider or "null"  # if provider is None, set it to "null"
    provider_configs = model_configs.get(provider_searchkey, {})
    return provider_configs.get(model, {})


def get_llm(model, provider, temperature):
    """
    Initialize the language model with the given parameters.

    Args:
        model (str): The name of the model to be used.
        provider (str): The provider of the model.
        temperature (float): The temperature setting for the model, which controls the
        randomness of the output.

    Returns:
        ChatModel: An initialized language model instance.
    """
    # Initialize the language model
    if "ollama" in provider:
        ollama_host = os.getenv("COPILOT_OLLAMA_HOST", "ollama")
        ollama_port = os.getenv("COPILOT_OLLAMA_PORT", "11434")
        llm = init_chat_model(
            model_provider=provider,
            model=model,
            temperature=temperature,
            streaming=True,
            base_url=f"{ollama_host}:{ollama_port}",
        )

    else:
        llm = init_chat_model(model_provider=provider, model=model, temperature=temperature)
    # Adjustments for specific models, because some models have different
    # default parameters
    model_config = get_model_config(provider, model)
    if not model_config:
        return llm
    if "max_tokens" in model_config:
        llm.max_tokens = int(model_config["max_tokens"])
    return llm


def is_code_act_enabled(agent_configuration: AssistantSchema) -> bool:
    """
    Determines if the CodeAct feature is enabled for the given agent configuration.

    Args:
        agent_configuration (AssistantSchema): The configuration object for the agent,
            which includes various settings and features.

    Returns:
        bool: True if the `code_execution` attribute exists in the `agent_configuration`
        and is set to True, otherwise False.
    """
    return agent_configuration.code_execution


async def get_mcp_tools(mcp_servers_config: dict = None) -> list:
    """
    Get MCP tools from configured MCP servers.

    Args:
        mcp_servers_config (dict): MCP servers configuration

    Returns:
        list: List of MCP tools from servers
    """
    if not mcp_servers_config:
        return []

    # Create new MCP client for each request (non-persistent)
    try:
        client = MultiServerMCPClient(mcp_servers_config)
        # Get tools with timeout
        tools = await asyncio.wait_for(client.get_tools(), timeout=45.0)

        return tools

    except Exception as e:
        print(f"Failed to create MCP client: {e}")
        print(f"Error type: {type(e).__name__}")
        return []


class MultimodelAgent(CopilotAgent):
    OPENAI_MODEL: Final[str] = utils.read_optional_env_var("OPENAI_MODEL", "gpt-4o")
    _memory: MemoryHandler = None

    def __init__(self):
        super().__init__()
        self._memory = MemoryHandler()

    def _setup_tools(self, tools: list[ToolSchema], mcp_tools: list, agent_configuration: AssistantSchema) -> list:
        """Setup and configure all tools for the agent."""
        _enabled_tools = self.get_functions(tools)

        # Add MCP tools if provided
        if mcp_tools:
            _enabled_tools.extend(mcp_tools)
            self._configured_tools.extend(mcp_tools)

<<<<<<< HEAD
        # Use the unified tool loader to get all tools
        from ..tool_loader import ToolLoader

        tool_loader = ToolLoader()
        _enabled_tools = tool_loader.get_all_tools(
            agent_configuration=agent_configuration,
            enabled_tools=tools,
            include_kb_tool=True,
            include_openapi_tools=True,
        )

        # Replace the instance configured tools with the complete list
        self._configured_tools = _enabled_tools
=======
        # Add knowledge base tool
        kb_tool = get_kb_tool(agent_configuration)
        if kb_tool is not None:
            _enabled_tools.append(kb_tool)
            self._configured_tools.append(kb_tool)

        # Add OpenAPI tools from specs
        self._add_openapi_tools(agent_configuration, _enabled_tools)

        return _enabled_tools

    def _add_openapi_tools(self, agent_configuration: AssistantSchema, enabled_tools: list) -> None:
        """Add OpenAPI tools from agent configuration specs."""
        if agent_configuration.specs is not None:
            for spec in agent_configuration.specs:
                if spec.type == "FLOW":
                    api_spec = json.loads(spec.spec)
                    openapi_tools = generate_tools_from_openapi(api_spec)
                    enabled_tools.extend(openapi_tools)
                    self._configured_tools.extend(openapi_tools)

    def _create_code_act_agent(self, llm, enabled_tools: list, system_prompt: str):
        """Create a CodeAct agent with the specified configuration."""
        conv_tools = [
            t if isinstance(t, StructuredTool) else langchain_core.tools.convert_runnable_to_tool(t)
            for t in enabled_tools
        ]
        use_pydoide = utils.read_optional_env_var("COPILOT_USE_PYDOIDE", "false").lower() == "true"
        eval_fn = (create_pyodide_eval_fn("./sessions", ThreadContext.get_data("conversation_id"))
                   if use_pydoide else CodeExecutor("original").execute)

        return langgraph_codeact.create_codeact(
            model=llm,
            tools=conv_tools,
            eval_fn=eval_fn,
            prompt=create_default_prompt(tools=conv_tools, base_prompt=system_prompt),
        )

    def get_agent(
            self,
            provider: str,
            model: str,
            agent_configuration: AssistantSchema,
            tools: list[ToolSchema] = None,
            system_prompt: str = None,
            temperature: float = 1,
            kb_vectordb_id: Optional[str] = None,
            mcp_tools: list = None,
    ):
        """Construct and return an agent from scratch, using LangChain Expression Language.

        Raises:
            OpenAIApiKeyNotFound: raised when OPENAI_API_KEY is not configured
            SystemPromptNotFound: raised when SYSTEM_PROMPT is not configured
        """
        self._assert_system_prompt_is_set()
        llm = get_llm(model, provider, temperature)

        _enabled_tools = self._setup_tools(tools, mcp_tools, agent_configuration)
>>>>>>> 67fb9f8b
        tools_loaded[agent_configuration.assistant_id] = _enabled_tools

        prompt_structure = [
            ("system", SYSTEM_PROMPT_PLACEHOLDER if system_prompt is None else system_prompt),
            MessagesPlaceholder(variable_name="messages"),
            ("placeholder", "{agent_scratchpad}"),
        ]

        ChatPromptTemplate.from_messages(prompt_structure)

        if is_code_act_enabled(agent_configuration):
            agent = self._create_code_act_agent(llm, _enabled_tools, system_prompt)
        else:
            agent = create_react_agent(
                model=llm,
                tools=_enabled_tools,
                prompt=system_prompt,
            )
        return agent

    async def aget_agent(
            self,
            provider: str,
            model: str,
            agent_configuration: AssistantSchema,
            tools: list[ToolSchema] = None,
            system_prompt: str = None,
            temperature: float = 1,
            kb_vectordb_id: Optional[str] = None,
            mcp_servers_config: dict = None,
    ):
        """Async version of get_agent that includes MCP tools support."""
        # Get MCP tools asynchronously
        mcp_tools = await get_mcp_tools(mcp_servers_config)

        # Call the synchronous get_agent method with MCP tools
        return self.get_agent(
            provider=provider,
            model=model,
            agent_configuration=agent_configuration,
            tools=tools,
            system_prompt=system_prompt,
            temperature=temperature,
            kb_vectordb_id=kb_vectordb_id,
            mcp_tools=mcp_tools,
        )

    def get_agent_executor(self, agent) -> AgentExecutor:
        agent_exec = AgentExecutor(
            agent=agent,
            tools=self._configured_tools,
            verbose=True,
            log=True,
            handle_parsing_errors=True,
            debug=True,
        )
        agent_exec.max_iterations = utils.read_optional_env_var_int("COPILOT_MAX_ITERATIONS", 100)
        max_exec_time = utils.read_optional_env_var_float("COPILOT_EXECUTION_TIMEOUT", 0)
        agent_exec.max_execution_time = None if max_exec_time == 0 else max_exec_time
        return agent_exec

    def execute(self, question: QuestionSchema) -> AgentResponse:
        full_question = get_full_question(question)

        # Convert MCP servers config
        mcp_servers_config = convert_mcp_servers_config(question.mcp_servers or [])

        # Get MCP tools synchronously by running async function
        try:
            loop = asyncio.get_event_loop()
            if loop.is_running():
                # If we're already in an async context, we need to handle this differently
                mcp_tools = []
            else:
                mcp_tools = loop.run_until_complete(get_mcp_tools(mcp_servers_config))
        except RuntimeError:
            # No event loop, create one
            mcp_tools = asyncio.run(get_mcp_tools(mcp_servers_config))

        agent = self.get_agent(
            provider=question.provider,
            model=question.model,
            agent_configuration=question,
            tools=question.tools,
            system_prompt=question.system_prompt,
            temperature=question.temperature,
            kb_vectordb_id=question.kb_vectordb_id,
            mcp_tools=mcp_tools,
        )

        # Process local files
        image_payloads, other_file_paths = process_local_files(question.local_file_ids)

        # Construct messages
        messages_prev = self._memory.get_memory(question.history, full_question)
        messages = []
        messages.extend(messages_prev)
        if image_payloads or other_file_paths:
            content = [{"type": "text", "text": full_question}]
            if image_payloads:
                content.extend(image_payloads)
            if other_file_paths:
                # Attach non-image files as a text block with file paths
                content.append({"type": "text", "text": "Attached files:\n" + "\n".join(other_file_paths)})
            messages.append(HumanMessage(content=content))

        agent_response = agent.invoke({"system_prompt": question.system_prompt, "messages": messages})
        new_ai_message = agent_response.get("messages")[-1]

        return AgentResponse(
            input=full_question,
            output=AssistantResponse(
                response=new_ai_message.content, conversation_id=question.conversation_id
            ),
        )

    def get_tools(self):
        return self._configured_tools

    async def aexecute(self, question: QuestionSchema) -> AsyncGenerator[AgentResponse, None]:
        copilot_stream_debug = os.getenv("COPILOT_STREAM_DEBUG", "false").lower() == "true"  # Debug mode

        # Convert MCP servers config
        mcp_servers_config = convert_mcp_servers_config(question.mcp_servers or [])

        # Use async agent creation to include MCP tools
        agent = await self.aget_agent(
            provider=question.provider,
            model=question.model,
            agent_configuration=question,
            tools=question.tools,
            system_prompt=question.system_prompt,
            temperature=question.temperature,
            kb_vectordb_id=question.kb_vectordb_id,
            mcp_servers_config=mcp_servers_config,
        )
        full_question = question.question

        # Process local files
        image_payloads, other_file_paths = process_local_files(question.local_file_ids)

        # Construct messages
        messages = await self.get_messages_arrray(full_question, image_payloads, other_file_paths, question)

        _input = {
            "content": full_question,
            "messages": messages,
            "system_prompt": question.system_prompt,
            "thread_id": question.conversation_id,
        }
        try:
            if is_code_act_enabled(agent_configuration=question):
                agent = agent.compile()
                agent.get_graph().print_ascii()
                async for event in agent.astream_events(_input, version="v2"):
                    response = await handle_events(copilot_stream_debug, event, question.conversation_id)
                    if response is not None:
                        yield response
                return
            async for response in self._process_regular_agent_events(agent, _input, copilot_stream_debug, question.conversation_id):
                yield response
        except Exception as e:
            yield AssistantResponse(response=str(e), conversation_id=question.conversation_id, role="error")

    async def _process_regular_agent_events(self, agent, _input, copilot_stream_debug, conversation_id):
        """Process events for regular (non-code-act) agents."""
        async for event in agent.astream_events(_input, version="v2"):
            if copilot_stream_debug:
                yield AssistantResponse(response=str(event), conversation_id="", role="debug")
                continue
            kind = event["event"]
            if kind == "on_tool_start":
                yield AssistantResponse(response=event["name"], conversation_id="", role="tool")
                continue
            if (
                kind != "on_chain_end"
                or (type(event["data"]["output"]) == AddableDict)
                or (type(event["data"]["output"]) != AIMessage)
            ):
                continue
            output = event["data"]["output"]
            output_ = output.content

            # check if the output is a list
            msg = await self.get_messages(output_)
            yield AssistantResponse(response=str(msg), conversation_id=conversation_id)

    async def get_messages(self, output_):
        msg = str(output_)
        if type(output_) == list:
            o = output_[-1]
            if "text" in o:
                msg = str(o["text"])
        return msg

    async def get_messages_arrray(self, full_question, image_payloads, other_file_paths, question):
        messages = self._memory.get_memory(question.history, full_question)
        if image_payloads or other_file_paths:
            content = [{"type": "text", "text": full_question}]
            if image_payloads:
                content.extend(image_payloads)
            if other_file_paths:
                # Attach non-image files as a text block with file paths
                content.append({"type": "text", "text": "Attached files:\n" + "\n".join(other_file_paths)})
            new_human_message = HumanMessage(content=content)
            messages.append(new_human_message)
        return messages<|MERGE_RESOLUTION|>--- conflicted
+++ resolved
@@ -1,6 +1,6 @@
+import asyncio
 import os
-from typing import AsyncGenerator, Final, Optional, Union
-import asyncio
+from typing import AsyncGenerator, Final, Union
 
 import langchain_core.tools
 import langgraph_codeact
@@ -20,9 +20,10 @@
 from langchain_core.prompts.chat import ChatPromptTemplate
 from langchain_core.runnables import AddableDict
 from langchain_core.tools import StructuredTool
+from langchain_mcp_adapters.client import MultiServerMCPClient
 from langgraph.prebuilt import create_react_agent
 from langgraph_codeact import create_default_prompt
-from langchain_mcp_adapters.client import MultiServerMCPClient
+
 from .. import etendo_utils, utils
 from ..memory.memory_handler import MemoryHandler
 from ..schemas import AssistantSchema, QuestionSchema, ToolSchema
@@ -51,18 +52,18 @@
 
     mcp_config = {}
     for server_config in mcp_servers_list:
-        server_name = server_config.get('name', f"server_{len(mcp_config)}")
-        
-        if server_config.get('disabled', False):
+        server_name = server_config.get("name", f"server_{len(mcp_config)}")
+
+        if server_config.get("disabled", False):
             continue
-            
+
         # Create a copy of the server config without the 'name' field
-        config_copy = {k: v for k, v in server_config.items() if k != 'name'}
-        
+        config_copy = {k: v for k, v in server_config.items() if k != "name"}
+
         # Set default transport to stdio if not provided
-        if 'transport' not in config_copy:
-            config_copy['transport'] = 'stdio'
-            
+        if "transport" not in config_copy:
+            config_copy["transport"] = "stdio"
+
         mcp_config[server_name] = config_copy
 
     return mcp_config
@@ -187,51 +188,6 @@
         super().__init__()
         self._memory = MemoryHandler()
 
-    def _setup_tools(self, tools: list[ToolSchema], mcp_tools: list, agent_configuration: AssistantSchema) -> list:
-        """Setup and configure all tools for the agent."""
-        _enabled_tools = self.get_functions(tools)
-
-        # Add MCP tools if provided
-        if mcp_tools:
-            _enabled_tools.extend(mcp_tools)
-            self._configured_tools.extend(mcp_tools)
-
-<<<<<<< HEAD
-        # Use the unified tool loader to get all tools
-        from ..tool_loader import ToolLoader
-
-        tool_loader = ToolLoader()
-        _enabled_tools = tool_loader.get_all_tools(
-            agent_configuration=agent_configuration,
-            enabled_tools=tools,
-            include_kb_tool=True,
-            include_openapi_tools=True,
-        )
-
-        # Replace the instance configured tools with the complete list
-        self._configured_tools = _enabled_tools
-=======
-        # Add knowledge base tool
-        kb_tool = get_kb_tool(agent_configuration)
-        if kb_tool is not None:
-            _enabled_tools.append(kb_tool)
-            self._configured_tools.append(kb_tool)
-
-        # Add OpenAPI tools from specs
-        self._add_openapi_tools(agent_configuration, _enabled_tools)
-
-        return _enabled_tools
-
-    def _add_openapi_tools(self, agent_configuration: AssistantSchema, enabled_tools: list) -> None:
-        """Add OpenAPI tools from agent configuration specs."""
-        if agent_configuration.specs is not None:
-            for spec in agent_configuration.specs:
-                if spec.type == "FLOW":
-                    api_spec = json.loads(spec.spec)
-                    openapi_tools = generate_tools_from_openapi(api_spec)
-                    enabled_tools.extend(openapi_tools)
-                    self._configured_tools.extend(openapi_tools)
-
     def _create_code_act_agent(self, llm, enabled_tools: list, system_prompt: str):
         """Create a CodeAct agent with the specified configuration."""
         conv_tools = [
@@ -239,8 +195,11 @@
             for t in enabled_tools
         ]
         use_pydoide = utils.read_optional_env_var("COPILOT_USE_PYDOIDE", "false").lower() == "true"
-        eval_fn = (create_pyodide_eval_fn("./sessions", ThreadContext.get_data("conversation_id"))
-                   if use_pydoide else CodeExecutor("original").execute)
+        eval_fn = (
+            create_pyodide_eval_fn("./sessions", ThreadContext.get_data("conversation_id"))
+            if use_pydoide
+            else CodeExecutor("original").execute
+        )
 
         return langgraph_codeact.create_codeact(
             model=llm,
@@ -250,15 +209,14 @@
         )
 
     def get_agent(
-            self,
-            provider: str,
-            model: str,
-            agent_configuration: AssistantSchema,
-            tools: list[ToolSchema] = None,
-            system_prompt: str = None,
-            temperature: float = 1,
-            kb_vectordb_id: Optional[str] = None,
-            mcp_tools: list = None,
+        self,
+        provider: str,
+        model: str,
+        agent_configuration: AssistantSchema,
+        tools: list[ToolSchema] = None,
+        system_prompt: str = None,
+        temperature: float = 1,
+        mcp_tools: list = None,
     ):
         """Construct and return an agent from scratch, using LangChain Expression Language.
 
@@ -269,8 +227,21 @@
         self._assert_system_prompt_is_set()
         llm = get_llm(model, provider, temperature)
 
-        _enabled_tools = self._setup_tools(tools, mcp_tools, agent_configuration)
->>>>>>> 67fb9f8b
+        # Use the unified tool loader to get all tools
+        from ..tool_loader import ToolLoader
+
+        tool_loader = ToolLoader()
+        _enabled_tools = tool_loader.get_all_tools(
+            agent_configuration=agent_configuration,
+            enabled_tools=tools,
+            include_kb_tool=True,
+            include_openapi_tools=True,
+        )
+        if mcp_tools is not None:
+            _enabled_tools.extend(mcp_tools or [])
+
+        # Replace the instance configured tools with the complete list
+        self._configured_tools = _enabled_tools
         tools_loaded[agent_configuration.assistant_id] = _enabled_tools
 
         prompt_structure = [
@@ -291,33 +262,6 @@
             )
         return agent
 
-    async def aget_agent(
-            self,
-            provider: str,
-            model: str,
-            agent_configuration: AssistantSchema,
-            tools: list[ToolSchema] = None,
-            system_prompt: str = None,
-            temperature: float = 1,
-            kb_vectordb_id: Optional[str] = None,
-            mcp_servers_config: dict = None,
-    ):
-        """Async version of get_agent that includes MCP tools support."""
-        # Get MCP tools asynchronously
-        mcp_tools = await get_mcp_tools(mcp_servers_config)
-
-        # Call the synchronous get_agent method with MCP tools
-        return self.get_agent(
-            provider=provider,
-            model=model,
-            agent_configuration=agent_configuration,
-            tools=tools,
-            system_prompt=system_prompt,
-            temperature=temperature,
-            kb_vectordb_id=kb_vectordb_id,
-            mcp_tools=mcp_tools,
-        )
-
     def get_agent_executor(self, agent) -> AgentExecutor:
         agent_exec = AgentExecutor(
             agent=agent,
@@ -334,22 +278,6 @@
 
     def execute(self, question: QuestionSchema) -> AgentResponse:
         full_question = get_full_question(question)
-
-        # Convert MCP servers config
-        mcp_servers_config = convert_mcp_servers_config(question.mcp_servers or [])
-
-        # Get MCP tools synchronously by running async function
-        try:
-            loop = asyncio.get_event_loop()
-            if loop.is_running():
-                # If we're already in an async context, we need to handle this differently
-                mcp_tools = []
-            else:
-                mcp_tools = loop.run_until_complete(get_mcp_tools(mcp_servers_config))
-        except RuntimeError:
-            # No event loop, create one
-            mcp_tools = asyncio.run(get_mcp_tools(mcp_servers_config))
-
         agent = self.get_agent(
             provider=question.provider,
             model=question.model,
@@ -357,8 +285,6 @@
             tools=question.tools,
             system_prompt=question.system_prompt,
             temperature=question.temperature,
-            kb_vectordb_id=question.kb_vectordb_id,
-            mcp_tools=mcp_tools,
         )
 
         # Process local files
@@ -393,27 +319,28 @@
     async def aexecute(self, question: QuestionSchema) -> AsyncGenerator[AgentResponse, None]:
         copilot_stream_debug = os.getenv("COPILOT_STREAM_DEBUG", "false").lower() == "true"  # Debug mode
 
-        # Convert MCP servers config
         mcp_servers_config = convert_mcp_servers_config(question.mcp_servers or [])
+        # Get MCP tools asynchronously
+        mcp_tools = await get_mcp_tools(mcp_servers_config)
 
         # Use async agent creation to include MCP tools
-        agent = await self.aget_agent(
+        agent = self.get_agent(
             provider=question.provider,
             model=question.model,
             agent_configuration=question,
             tools=question.tools,
             system_prompt=question.system_prompt,
             temperature=question.temperature,
-            kb_vectordb_id=question.kb_vectordb_id,
-            mcp_servers_config=mcp_servers_config,
-        )
+            mcp_tools=mcp_tools,
+        )
+
         full_question = question.question
 
         # Process local files
         image_payloads, other_file_paths = process_local_files(question.local_file_ids)
 
         # Construct messages
-        messages = await self.get_messages_arrray(full_question, image_payloads, other_file_paths, question)
+        messages = await self.get_messages_array(full_question, image_payloads, other_file_paths, question)
 
         _input = {
             "content": full_question,
@@ -430,7 +357,9 @@
                     if response is not None:
                         yield response
                 return
-            async for response in self._process_regular_agent_events(agent, _input, copilot_stream_debug, question.conversation_id):
+            async for response in self._process_regular_agent_events(
+                agent, _input, copilot_stream_debug, question.conversation_id
+            ):
                 yield response
         except Exception as e:
             yield AssistantResponse(response=str(e), conversation_id=question.conversation_id, role="error")
@@ -466,7 +395,7 @@
                 msg = str(o["text"])
         return msg
 
-    async def get_messages_arrray(self, full_question, image_payloads, other_file_paths, question):
+    async def get_messages_array(self, full_question, image_payloads, other_file_paths, question):
         messages = self._memory.get_memory(question.history, full_question)
         if image_payloads or other_file_paths:
             content = [{"type": "text", "text": full_question}]
