--- conflicted
+++ resolved
@@ -284,7 +284,6 @@
         _input = {"content": full_question, "messages": messages, "system_prompt": question.system_prompt}
         if question.conversation_id is not None:
             _input["thread_id"] = question.conversation_id
-<<<<<<< HEAD
         if is_code_act_enabled(agent_configuration=question):
             agent = agent.compile()
             agent.get_graph().print_ascii()
@@ -306,28 +305,12 @@
                             output_ = output.content
                             # check if the output is a list
                             if type(output_) == list:
-                                for o in output_:
+                                o = output_[-1]
+                                if "text" in o:
                                     yield AssistantResponse(
                                         response=str(o["text"]), conversation_id=question.conversation_id
                                     )
                             else:
-=======
-        async for event in agent.astream_events(_input, version="v2"):
-            if copilot_stream_debug:
-                yield AssistantResponse(response=str(event), conversation_id="", role="debug")
-            kind = event["event"]
-            if kind == "on_tool_start":
-                yield AssistantResponse(response=event["name"], conversation_id="", role="tool")
-            elif kind == "on_chain_end":
-                if not type(event["data"]["output"]) == AddableDict:
-                    output = event["data"]["output"]
-                    if type(output) == AIMessage:
-                        output_ = output.content
-                        # check if the output is a list
-                        if type(output_) == list:
-                            o = output_[-1]
-                            if "text" in o:
->>>>>>> 7dd6a31a
                                 yield AssistantResponse(
                                     response=str(output_), conversation_id=question.conversation_id
                                 )