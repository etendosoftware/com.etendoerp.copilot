import os
from typing import AsyncGenerator, Final, Optional, Union
import asyncio

import langchain_core.tools
import langgraph_codeact
from copilot.core.agent.agent import (
    AgentResponse,
    AssistantResponse,
    CopilotAgent,
)
from langchain.agents import (
    AgentExecutor,
    AgentOutputParser,
)
from langchain.chat_models import init_chat_model
from langchain.prompts import MessagesPlaceholder
from langchain_core.agents import AgentAction, AgentFinish
from langchain_core.messages import AIMessage, HumanMessage
from langchain_core.prompts.chat import ChatPromptTemplate
from langchain_core.runnables import AddableDict
from langchain_core.tools import StructuredTool
from langgraph.prebuilt import create_react_agent
from langgraph_codeact import create_default_prompt
from langchain_mcp_adapters.client import MultiServerMCPClient
from .. import etendo_utils, utils
from ..memory.memory_handler import MemoryHandler
from ..schemas import AssistantSchema, QuestionSchema, ToolSchema
from ..threadcontext import ThreadContext
from ..utils import get_full_question
from .agent_utils import process_local_files
from .eval.code_evaluators import CodeExecutor, create_pyodide_eval_fn
from .langgraph_agent import handle_events

SYSTEM_PROMPT_PLACEHOLDER = "{system_prompt}"
tools_loaded = {}


def convert_mcp_servers_config(mcp_servers_list: list) -> dict:
    """
    Convert MCP servers list from QuestionSchema to the format expected by MultiServerMCPClient.

    Args:
        mcp_servers_list (list): List of MCP server configurations from the question

    Returns:
        dict: Dictionary in the format expected by MultiServerMCPClient
    """
    if not mcp_servers_list:
        return {}

    mcp_config = {}
    for server_config in mcp_servers_list:
        server_name = server_config.get('name', f"server_{len(mcp_config)}")
        
        if server_config.get('disabled', False):
            continue
            
        # Create a copy of the server config without the 'name' field
        config_copy = {k: v for k, v in server_config.items() if k != 'name'}
        
        # Set default transport to stdio if not provided
        if 'transport' not in config_copy:
            config_copy['transport'] = 'stdio'
            
        mcp_config[server_name] = config_copy

    return mcp_config


class CustomOutputParser(AgentOutputParser):
    def parse(self, output) -> Union[AgentAction, AgentFinish]:
        final_answer = output
        agent_finish = AgentFinish(
            return_values={"output": final_answer},
            log=output,
        )
        return agent_finish


def get_model_config(provider, model):
    """
    Retrieve the configuration for a specific model from the extra information.

    Args:
        provider (str): The provider of the model.
        model (str): The name of the model.

    Returns:
        dict: The configuration dictionary for the specified model.
    """
    extra_info = etendo_utils.get_extra_info()
    if extra_info is None:
        return {}
    model_configs = extra_info.get("model_config")
    if model_configs is None:
        return {}
    provider_searchkey = provider or "null"  # if provider is None, set it to "null"
    provider_configs = model_configs.get(provider_searchkey, {})
    return provider_configs.get(model, {})


def get_llm(model, provider, temperature):
    """
    Initialize the language model with the given parameters.

    Args:
        model (str): The name of the model to be used.
        provider (str): The provider of the model.
        temperature (float): The temperature setting for the model, which controls the
        randomness of the output.

    Returns:
        ChatModel: An initialized language model instance.
    """
    # Initialize the language model
    if "ollama" in provider:
        ollama_host = os.getenv("COPILOT_OLLAMA_HOST", "ollama")
        ollama_port = os.getenv("COPILOT_OLLAMA_PORT", "11434")
        llm = init_chat_model(
            model_provider=provider,
            model=model,
            temperature=temperature,
            streaming=True,
            base_url=f"{ollama_host}:{ollama_port}",
        )

    else:
        llm = init_chat_model(model_provider=provider, model=model, temperature=temperature)
    # Adjustments for specific models, because some models have different
    # default parameters
    model_config = get_model_config(provider, model)
    if not model_config:
        return llm
    if "max_tokens" in model_config:
        llm.max_tokens = int(model_config["max_tokens"])
    return llm


def is_code_act_enabled(agent_configuration: AssistantSchema) -> bool:
    """
    Determines if the CodeAct feature is enabled for the given agent configuration.

    Args:
        agent_configuration (AssistantSchema): The configuration object for the agent,
            which includes various settings and features.

    Returns:
        bool: True if the `code_execution` attribute exists in the `agent_configuration`
        and is set to True, otherwise False.
    """
    return agent_configuration.code_execution


async def get_mcp_tools(mcp_servers_config: dict = None) -> list:
    """
    Get MCP tools from configured MCP servers.

    Args:
        mcp_servers_config (dict): MCP servers configuration

    Returns:
        list: List of MCP tools from servers
    """
    if not mcp_servers_config:
        return []

    # Create new MCP client for each request (non-persistent)
    try:
        client = MultiServerMCPClient(mcp_servers_config)
        # Get tools with timeout
        tools = await asyncio.wait_for(client.get_tools(), timeout=45.0)

        return tools

    except Exception as e:
        print(f"Failed to create MCP client: {e}")
        print(f"Error type: {type(e).__name__}")
        return []


class MultimodelAgent(CopilotAgent):
    OPENAI_MODEL: Final[str] = utils.read_optional_env_var("OPENAI_MODEL", "gpt-4o")
    _memory: MemoryHandler = None

    def __init__(self):
        super().__init__()
        self._memory = MemoryHandler()

    def _setup_tools(self, tools: list[ToolSchema], mcp_tools: list, agent_configuration: AssistantSchema) -> list:
        """Setup and configure all tools for the agent."""
        _enabled_tools = self.get_functions(tools)

        # Add MCP tools if provided
        if mcp_tools:
            _enabled_tools.extend(mcp_tools)
            self._configured_tools.extend(mcp_tools)

<<<<<<< HEAD
        # Use the unified tool loader to get all tools
        from ..tool_loader import ToolLoader

        tool_loader = ToolLoader()
        _enabled_tools = tool_loader.get_all_tools(
            agent_configuration=agent_configuration,
            enabled_tools=tools,
            include_kb_tool=True,
            include_openapi_tools=True,
        )

        # Replace the instance configured tools with the complete list
        self._configured_tools = _enabled_tools
=======
        # Add knowledge base tool
        kb_tool = get_kb_tool(agent_configuration)
        if kb_tool is not None:
            _enabled_tools.append(kb_tool)
            self._configured_tools.append(kb_tool)

        # Add OpenAPI tools from specs
        self._add_openapi_tools(agent_configuration, _enabled_tools)

        return _enabled_tools

    def _add_openapi_tools(self, agent_configuration: AssistantSchema, enabled_tools: list) -> None:
        """Add OpenAPI tools from agent configuration specs."""
        if agent_configuration.specs is not None:
            for spec in agent_configuration.specs:
                if spec.type == "FLOW":
                    api_spec = json.loads(spec.spec)
                    openapi_tools = generate_tools_from_openapi(api_spec)
                    enabled_tools.extend(openapi_tools)
                    self._configured_tools.extend(openapi_tools)

    def _create_code_act_agent(self, llm, enabled_tools: list, system_prompt: str):
        """Create a CodeAct agent with the specified configuration."""
        conv_tools = [
            t if isinstance(t, StructuredTool) else langchain_core.tools.convert_runnable_to_tool(t)
            for t in enabled_tools
        ]
        use_pydoide = utils.read_optional_env_var("COPILOT_USE_PYDOIDE", "false").lower() == "true"
        eval_fn = (create_pyodide_eval_fn("./sessions", ThreadContext.get_data("conversation_id"))
                   if use_pydoide else CodeExecutor("original").execute)

        return langgraph_codeact.create_codeact(
            model=llm,
            tools=conv_tools,
            eval_fn=eval_fn,
            prompt=create_default_prompt(tools=conv_tools, base_prompt=system_prompt),
        )

    def get_agent(
            self,
            provider: str,
            model: str,
            agent_configuration: AssistantSchema,
            tools: list[ToolSchema] = None,
            system_prompt: str = None,
            temperature: float = 1,
            kb_vectordb_id: Optional[str] = None,
            mcp_tools: list = None,
    ):
        """Construct and return an agent from scratch, using LangChain Expression Language.

        Raises:
            OpenAIApiKeyNotFound: raised when OPENAI_API_KEY is not configured
            SystemPromptNotFound: raised when SYSTEM_PROMPT is not configured
        """
        self._assert_system_prompt_is_set()
        llm = get_llm(model, provider, temperature)

        _enabled_tools = self._setup_tools(tools, mcp_tools, agent_configuration)
>>>>>>> 56b44dc1
        tools_loaded[agent_configuration.assistant_id] = _enabled_tools

        prompt_structure = [
            ("system", SYSTEM_PROMPT_PLACEHOLDER if system_prompt is None else system_prompt),
            MessagesPlaceholder(variable_name="messages"),
            ("placeholder", "{agent_scratchpad}"),
        ]

        ChatPromptTemplate.from_messages(prompt_structure)

        if is_code_act_enabled(agent_configuration):
            agent = self._create_code_act_agent(llm, _enabled_tools, system_prompt)
        else:
            agent = create_react_agent(
                model=llm,
                tools=_enabled_tools,
                prompt=system_prompt,
            )
        return agent

    async def aget_agent(
            self,
            provider: str,
            model: str,
            agent_configuration: AssistantSchema,
            tools: list[ToolSchema] = None,
            system_prompt: str = None,
            temperature: float = 1,
            kb_vectordb_id: Optional[str] = None,
            mcp_servers_config: dict = None,
    ):
        """Async version of get_agent that includes MCP tools support."""
        # Get MCP tools asynchronously
        mcp_tools = await get_mcp_tools(mcp_servers_config)

        # Call the synchronous get_agent method with MCP tools
        return self.get_agent(
            provider=provider,
            model=model,
            agent_configuration=agent_configuration,
            tools=tools,
            system_prompt=system_prompt,
            temperature=temperature,
            kb_vectordb_id=kb_vectordb_id,
            mcp_tools=mcp_tools,
        )

    def get_agent_executor(self, agent) -> AgentExecutor:
        agent_exec = AgentExecutor(
            agent=agent,
            tools=self._configured_tools,
            verbose=True,
            log=True,
            handle_parsing_errors=True,
            debug=True,
        )
        agent_exec.max_iterations = utils.read_optional_env_var_int("COPILOT_MAX_ITERATIONS", 100)
        max_exec_time = utils.read_optional_env_var_float("COPILOT_EXECUTION_TIMEOUT", 0)
        agent_exec.max_execution_time = None if max_exec_time == 0 else max_exec_time
        return agent_exec

    def execute(self, question: QuestionSchema) -> AgentResponse:
        full_question = get_full_question(question)

        # Convert MCP servers config
        mcp_servers_config = convert_mcp_servers_config(question.mcp_servers or [])

        # Get MCP tools synchronously by running async function
        try:
            loop = asyncio.get_event_loop()
            if loop.is_running():
                # If we're already in an async context, we need to handle this differently
                mcp_tools = []
            else:
                mcp_tools = loop.run_until_complete(get_mcp_tools(mcp_servers_config))
        except RuntimeError:
            # No event loop, create one
            mcp_tools = asyncio.run(get_mcp_tools(mcp_servers_config))

        agent = self.get_agent(
            provider=question.provider,
            model=question.model,
            agent_configuration=question,
            tools=question.tools,
            system_prompt=question.system_prompt,
            temperature=question.temperature,
            kb_vectordb_id=question.kb_vectordb_id,
            mcp_tools=mcp_tools,
        )

        # Process local files
        image_payloads, other_file_paths = process_local_files(question.local_file_ids)

        # Construct messages
        messages_prev = self._memory.get_memory(question.history, full_question)
        messages = []
        messages.extend(messages_prev)
        if image_payloads or other_file_paths:
            content = [{"type": "text", "text": full_question}]
            if image_payloads:
                content.extend(image_payloads)
            if other_file_paths:
                # Attach non-image files as a text block with file paths
                content.append({"type": "text", "text": "Attached files:\n" + "\n".join(other_file_paths)})
            messages.append(HumanMessage(content=content))

        agent_response = agent.invoke({"system_prompt": question.system_prompt, "messages": messages})
        new_ai_message = agent_response.get("messages")[-1]

        return AgentResponse(
            input=full_question,
            output=AssistantResponse(
                response=new_ai_message.content, conversation_id=question.conversation_id
            ),
        )

    def get_tools(self):
        return self._configured_tools

    async def aexecute(self, question: QuestionSchema) -> AsyncGenerator[AgentResponse, None]:
        copilot_stream_debug = os.getenv("COPILOT_STREAM_DEBUG", "false").lower() == "true"  # Debug mode

        # Convert MCP servers config
        mcp_servers_config = convert_mcp_servers_config(question.mcp_servers or [])

        # Use async agent creation to include MCP tools
        agent = await self.aget_agent(
            provider=question.provider,
            model=question.model,
            agent_configuration=question,
            tools=question.tools,
            system_prompt=question.system_prompt,
            temperature=question.temperature,
            kb_vectordb_id=question.kb_vectordb_id,
            mcp_servers_config=mcp_servers_config,
        )
        full_question = question.question

        # Process local files
        image_payloads, other_file_paths = process_local_files(question.local_file_ids)

        # Construct messages
        messages = await self.get_messages_arrray(full_question, image_payloads, other_file_paths, question)

        _input = {
            "content": full_question,
            "messages": messages,
            "system_prompt": question.system_prompt,
            "thread_id": question.conversation_id,
        }
        try:
            if is_code_act_enabled(agent_configuration=question):
                agent = agent.compile()
                agent.get_graph().print_ascii()
                async for event in agent.astream_events(_input, version="v2"):
                    response = await handle_events(copilot_stream_debug, event, question.conversation_id)
                    if response is not None:
                        yield response
                return
            async for response in self._process_regular_agent_events(agent, _input, copilot_stream_debug, question.conversation_id):
                yield response
        except Exception as e:
            yield AssistantResponse(response=str(e), conversation_id=question.conversation_id, role="error")

    async def _process_regular_agent_events(self, agent, _input, copilot_stream_debug, conversation_id):
        """Process events for regular (non-code-act) agents."""
        async for event in agent.astream_events(_input, version="v2"):
            if copilot_stream_debug:
                yield AssistantResponse(response=str(event), conversation_id="", role="debug")
                continue
            kind = event["event"]
            if kind == "on_tool_start":
                yield AssistantResponse(response=event["name"], conversation_id="", role="tool")
                continue
            if (
                kind != "on_chain_end"
                or (type(event["data"]["output"]) == AddableDict)
                or (type(event["data"]["output"]) != AIMessage)
            ):
                continue
            output = event["data"]["output"]
            output_ = output.content

            # check if the output is a list
            msg = await self.get_messages(output_)
            yield AssistantResponse(response=str(msg), conversation_id=conversation_id)

    async def get_messages(self, output_):
        msg = str(output_)
        if type(output_) == list:
            o = output_[-1]
            if "text" in o:
                msg = str(o["text"])
        return msg

    async def get_messages_arrray(self, full_question, image_payloads, other_file_paths, question):
        messages = self._memory.get_memory(question.history, full_question)
        if image_payloads or other_file_paths:
            content = [{"type": "text", "text": full_question}]
            if image_payloads:
                content.extend(image_payloads)
            if other_file_paths:
                # Attach non-image files as a text block with file paths
                content.append({"type": "text", "text": "Attached files:\n" + "\n".join(other_file_paths)})
            new_human_message = HumanMessage(content=content)
            messages.append(new_human_message)
        return messages<|MERGE_RESOLUTION|>--- conflicted
+++ resolved
@@ -1,6 +1,6 @@
+import asyncio
 import os
 from typing import AsyncGenerator, Final, Optional, Union
-import asyncio
 
 import langchain_core.tools
 import langgraph_codeact
@@ -20,9 +20,10 @@
 from langchain_core.prompts.chat import ChatPromptTemplate
 from langchain_core.runnables import AddableDict
 from langchain_core.tools import StructuredTool
+from langchain_mcp_adapters.client import MultiServerMCPClient
 from langgraph.prebuilt import create_react_agent
 from langgraph_codeact import create_default_prompt
-from langchain_mcp_adapters.client import MultiServerMCPClient
+
 from .. import etendo_utils, utils
 from ..memory.memory_handler import MemoryHandler
 from ..schemas import AssistantSchema, QuestionSchema, ToolSchema
@@ -51,18 +52,18 @@
 
     mcp_config = {}
     for server_config in mcp_servers_list:
-        server_name = server_config.get('name', f"server_{len(mcp_config)}")
-        
-        if server_config.get('disabled', False):
+        server_name = server_config.get("name", f"server_{len(mcp_config)}")
+
+        if server_config.get("disabled", False):
             continue
-            
+
         # Create a copy of the server config without the 'name' field
-        config_copy = {k: v for k, v in server_config.items() if k != 'name'}
-        
+        config_copy = {k: v for k, v in server_config.items() if k != "name"}
+
         # Set default transport to stdio if not provided
-        if 'transport' not in config_copy:
-            config_copy['transport'] = 'stdio'
-            
+        if "transport" not in config_copy:
+            config_copy["transport"] = "stdio"
+
         mcp_config[server_name] = config_copy
 
     return mcp_config
@@ -187,51 +188,6 @@
         super().__init__()
         self._memory = MemoryHandler()
 
-    def _setup_tools(self, tools: list[ToolSchema], mcp_tools: list, agent_configuration: AssistantSchema) -> list:
-        """Setup and configure all tools for the agent."""
-        _enabled_tools = self.get_functions(tools)
-
-        # Add MCP tools if provided
-        if mcp_tools:
-            _enabled_tools.extend(mcp_tools)
-            self._configured_tools.extend(mcp_tools)
-
-<<<<<<< HEAD
-        # Use the unified tool loader to get all tools
-        from ..tool_loader import ToolLoader
-
-        tool_loader = ToolLoader()
-        _enabled_tools = tool_loader.get_all_tools(
-            agent_configuration=agent_configuration,
-            enabled_tools=tools,
-            include_kb_tool=True,
-            include_openapi_tools=True,
-        )
-
-        # Replace the instance configured tools with the complete list
-        self._configured_tools = _enabled_tools
-=======
-        # Add knowledge base tool
-        kb_tool = get_kb_tool(agent_configuration)
-        if kb_tool is not None:
-            _enabled_tools.append(kb_tool)
-            self._configured_tools.append(kb_tool)
-
-        # Add OpenAPI tools from specs
-        self._add_openapi_tools(agent_configuration, _enabled_tools)
-
-        return _enabled_tools
-
-    def _add_openapi_tools(self, agent_configuration: AssistantSchema, enabled_tools: list) -> None:
-        """Add OpenAPI tools from agent configuration specs."""
-        if agent_configuration.specs is not None:
-            for spec in agent_configuration.specs:
-                if spec.type == "FLOW":
-                    api_spec = json.loads(spec.spec)
-                    openapi_tools = generate_tools_from_openapi(api_spec)
-                    enabled_tools.extend(openapi_tools)
-                    self._configured_tools.extend(openapi_tools)
-
     def _create_code_act_agent(self, llm, enabled_tools: list, system_prompt: str):
         """Create a CodeAct agent with the specified configuration."""
         conv_tools = [
@@ -239,8 +195,11 @@
             for t in enabled_tools
         ]
         use_pydoide = utils.read_optional_env_var("COPILOT_USE_PYDOIDE", "false").lower() == "true"
-        eval_fn = (create_pyodide_eval_fn("./sessions", ThreadContext.get_data("conversation_id"))
-                   if use_pydoide else CodeExecutor("original").execute)
+        eval_fn = (
+            create_pyodide_eval_fn("./sessions", ThreadContext.get_data("conversation_id"))
+            if use_pydoide
+            else CodeExecutor("original").execute
+        )
 
         return langgraph_codeact.create_codeact(
             model=llm,
@@ -250,15 +209,15 @@
         )
 
     def get_agent(
-            self,
-            provider: str,
-            model: str,
-            agent_configuration: AssistantSchema,
-            tools: list[ToolSchema] = None,
-            system_prompt: str = None,
-            temperature: float = 1,
-            kb_vectordb_id: Optional[str] = None,
-            mcp_tools: list = None,
+        self,
+        provider: str,
+        model: str,
+        agent_configuration: AssistantSchema,
+        tools: list[ToolSchema] = None,
+        system_prompt: str = None,
+        temperature: float = 1,
+        kb_vectordb_id: Optional[str] = None,
+        mcp_tools: list = None,
     ):
         """Construct and return an agent from scratch, using LangChain Expression Language.
 
@@ -269,8 +228,21 @@
         self._assert_system_prompt_is_set()
         llm = get_llm(model, provider, temperature)
 
-        _enabled_tools = self._setup_tools(tools, mcp_tools, agent_configuration)
->>>>>>> 56b44dc1
+        # Use the unified tool loader to get all tools
+        from ..tool_loader import ToolLoader
+
+        tool_loader = ToolLoader()
+        _enabled_tools = tool_loader.get_all_tools(
+            agent_configuration=agent_configuration,
+            enabled_tools=tools,
+            include_kb_tool=True,
+            include_openapi_tools=True,
+        )
+
+        # Replace the instance configured tools with the complete list
+        self._configured_tools = _enabled_tools
+        if mcp_tools:
+            _enabled_tools.extend(mcp_tools or [])
         tools_loaded[agent_configuration.assistant_id] = _enabled_tools
 
         prompt_structure = [
@@ -292,15 +264,15 @@
         return agent
 
     async def aget_agent(
-            self,
-            provider: str,
-            model: str,
-            agent_configuration: AssistantSchema,
-            tools: list[ToolSchema] = None,
-            system_prompt: str = None,
-            temperature: float = 1,
-            kb_vectordb_id: Optional[str] = None,
-            mcp_servers_config: dict = None,
+        self,
+        provider: str,
+        model: str,
+        agent_configuration: AssistantSchema,
+        tools: list[ToolSchema] = None,
+        system_prompt: str = None,
+        temperature: float = 1,
+        kb_vectordb_id: Optional[str] = None,
+        mcp_servers_config: dict = None,
     ):
         """Async version of get_agent that includes MCP tools support."""
         # Get MCP tools asynchronously
@@ -430,7 +402,9 @@
                     if response is not None:
                         yield response
                 return
-            async for response in self._process_regular_agent_events(agent, _input, copilot_stream_debug, question.conversation_id):
+            async for response in self._process_regular_agent_events(
+                agent, _input, copilot_stream_debug, question.conversation_id
+            ):
                 yield response
         except Exception as e:
             yield AssistantResponse(response=str(e), conversation_id=question.conversation_id, role="error")
