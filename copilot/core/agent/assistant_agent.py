<<<<<<< HEAD
import functools

from typing import Final

from langchain.tools.render import format_tool_to_openai_function
from langchain_community.chat_models import ChatOpenAI
from langchain_community.tools.tavily_search import TavilySearchResults
from langchain_core.prompts import ChatPromptTemplate, MessagesPlaceholder
=======
import json
import os
import time
from time import sleep
from typing import Final

from langchain.tools.render import format_tool_to_openai_function
from openai import BadRequestError
>>>>>>> 157d9d63

from .agent import AgentResponse, AssistantResponse, CopilotAgent
from .. import utils
from copilot.core.langgraph.copilot_langgraph import CopilotLangGraph, GraphMember
from ..exceptions import AssistantIdNotFound
from ..schemas import QuestionSchema
<<<<<<< HEAD
from .agent import AgentResponse, AssistantResponse, CopilotAgent
from langchain.agents.openai_assistant.base import OpenAIAssistantRunnable
from typing import Annotated, List, Sequence, TypedDict
from langchain_core.messages import BaseMessage, HumanMessage, AIMessage
from langgraph.graph import END, MessageGraph
=======
from ..utils import print_blue, print_yellow, get_full_question, copilot_debug


def _get_openai_client():
    from openai import OpenAI
    return OpenAI(api_key=os.getenv("OPENAI_API_KEY"))
>>>>>>> 157d9d63


def handle_tool_calls(configured_tools, run):
    tools_outputs_array = []
    for tool_call in run.required_action.submit_tool_outputs.tool_calls:
        # Parse arguments for the tool call.
        print("Tool call: " + str(tool_call))
        args = json.loads(tool_call.function.arguments)
        for tool in configured_tools:
            if tool.name == tool_call.function.name:
                # If args has only one key called "query", replace args with that value
                if len(args) == 1 and "query" in args:
                    args = args["query"]
                print_blue("Calling tool: " + tool.name + " with args: " + str(args))
                try:
                    output = tool.run(args, {}, None)
                except Exception as ex:
                    output = {
                        "error": f"Error calling tool {tool.name}. {str(ex)}"
                    }
                print_yellow("Tool output: " + str(output))
                tools_outputs_array.append({"tool_call_id": tool_call.id, "output": json.dumps(output)})
                break

        # Submit the output of the tool.
    return tools_outputs_array


class AssistantAgent(CopilotAgent):
    """OpenAI Assistant Agent implementation."""

    OPENAI_MODEL: Final[str] = utils.read_optional_env_var("OPENAI_MODEL", "gpt-4-1106-preview")
    ASSISTANT_NAME: Final[str] = "Copilot [LOCAL]"

    def __init__(self):
        super().__init__()
        self._formated_tools_openai = None
        self._assistant = None  # self._get_openai_assistant()

    def _update_assistant(self, assistant_id: int):
        from openai import NotFoundError
        try:
            # import delayed to avoid conflict with openai version used by langchain agent
            from openai import OpenAI
            self._client = OpenAI(api_key=self.OPENAI_API_KEY)
            self._assistant = self._client.beta.assistants.update(
                assistant_id,
                name=self.ASSISTANT_NAME,
                instructions=self.SYSTEM_PROMPT,
                tools=self._formated_tools_openai,
                model=self.OPENAI_MODEL,
            )
        except NotFoundError as ex:
            raise AssistantIdNotFound(assistant_id=assistant_id) from ex

    def get_assistant_id(self) -> str:
        return self._assistant.id

    # The agent state is the input to each node in the graph
    def execute(self, question: QuestionSchema) -> AgentResponse:
<<<<<<< HEAD
        thread_id = question.conversation_id
        _tools = self._configured_tools
        _tools.append(TavilySearchResults(include_domains=["docs.etendo.software"]))
        tools = [format_tool_to_openai_function(tool) for tool in _tools]

        members = []

        def invoke_model_openai(state: List[BaseMessage], _agent, _name: str):
            response = _agent.invoke({"content": state["messages"][0].content})
            return {"messages": [HumanMessage(content=response.return_values["output"], name=_name)]}

        def invoke_model_langchain(state: Sequence[BaseMessage], _agent, _name: str):
            result = _agent.invoke(state)
            return {"messages": [HumanMessage(content=result.content, name=_name)]}

        if question.assistants:
            for assistant in question.assistants:
                member = None
                if assistant.type == "openai-assistant":
                    agent = OpenAIAssistantRunnable(assistant_id=assistant.assistant_id, as_agent=True, tools=tools)
                    model_node = functools.partial(invoke_model_openai, _agent=agent, _name=assistant.name)
                    member = GraphMember(assistant.name, model_node)
                else:
                    prompt = ChatPromptTemplate.from_messages(
                        [
                            (
                                "system",
                                assistant.system_prompt
                            ),
                            MessagesPlaceholder(variable_name="messages"),
                        ]
                    )
                    model = ChatOpenAI(temperature=0, streaming=False, model="gpt-4-1106-preview")
                    agent = prompt | model
                    model_node = functools.partial(invoke_model_langchain, _agent=agent, _name=assistant.name)
                    member = GraphMember(assistant.name, model_node)
=======
        from openai import NotFoundError, APIConnectionError, APITimeoutError
        try:

            # If no conversation_id is provided, create a new conversation thread.
            thread_id = question.conversation_id
            if not thread_id:
                thread_id = self._client.beta.threads.create().id
            is_thread_retry = False
            try:
                # Create a message in the conversation thread with the user's question.
                if question.file_ids is None or len(question.file_ids) == 0:
                    self._client.beta.threads.messages.create(
                        thread_id=thread_id, role="user", content=get_full_question(question)
                    )
                else:
                    self._client.beta.threads.messages.create(
                        thread_id=thread_id, role="user", content=get_full_question(question),
                        file_ids=question.file_ids
                    )

            except NotFoundError as ex:
                raise AssistantIdNotFound(assistant_id=question.assistant_id) from ex
            except BadRequestError as ex:
                if ex.body is None or ex.body.get("message") is None:
                    raise ex

                errmsg = ex.body.get("message")
                if "Can't add messages to thread" not in errmsg or "while a run" not in errmsg or "is active." not in errmsg:
                    raise ex
                is_thread_retry = True  # We will retry the thread run
            retries = 10
            do_retry = True
            while retries > 0 and do_retry:
                do_retry = False
                if not is_thread_retry:
                    # Start processing the conversation thread with the assistant.
                    run = self._client.beta.threads.runs.create(
                        thread_id=thread_id, assistant_id=question.assistant_id
                    )
                else:
                    run = self._client.beta.threads.runs.list(thread_id=thread_id,order="desc",limit=1
                                                              ).data[0]
                sleep_seconds = float(utils.read_optional_env_var("COPILOT_SLEEP_SECONDS", "0.5"))

                # Retrieve the current status of the processing run.
                # Wait for the run to complete.
                run = self.wait_while_status(run.id, thread_id, ["queued", "in_progress"], sleep_seconds)
                # If the run requires action, process the required tool outputs.
                while run.status == "requires_action":
                    tools_outputs_array = handle_tool_calls(self._configured_tools, run)
                    run = self._client.beta.threads.runs.submit_tool_outputs(
                        thread_id=thread_id,
                        run_id=run.id,
                        tool_outputs=tools_outputs_array,
                    )
                    run = self.wait_while_status(run.id, thread_id,
                                                 ["queued", "in_progress", "incomplete", "cancelling"], sleep_seconds)

                # Wait until the run status is completed.
                self.wait_while_not_status(run.id, thread_id,
                                           ["completed", "cancelled", "failed", "expired"],
                                           sleep_seconds)
                if run.status in ["cancelled", "failed", "expired"]:
                    do_retry = True
                    retries -= 1
>>>>>>> 157d9d63

                members.append(member)

        copilotLangGraph = CopilotLangGraph(members, question.graph)

        final_response = copilotLangGraph.invoke(question=question.question)

        return AgentResponse(
            input=question.model_dump_json(),
            output=AssistantResponse(
                response=final_response, assistant_id=question.assistant_id, conversation_id=thread_id
            )
<<<<<<< HEAD
        )
=======
        except (APIConnectionError, APITimeoutError) as ex:
            raise AssistantTimeout() from ex

    def wait_while_status(self, run_id, thread_id, status_list, seconds):
        run = self._client.beta.threads.runs.retrieve(thread_id=thread_id, run_id=run_id)
        while run.status in status_list:
            copilot_debug(f"Status: {run.status} waiting while: {str(status_list)}")
            run = self._client.beta.threads.runs.retrieve(thread_id=thread_id, run_id=run.id)
            sleep(seconds)
        return run

    def wait_while_not_status(self, run_id, thread_id, status_list, seconds):
        run = self._client.beta.threads.runs.retrieve(thread_id=thread_id, run_id=run_id)
        while run.status not in status_list:
            copilot_debug(f"Status: {run.status} waiting while not: {str(status_list)}")
            run = self._client.beta.threads.runs.retrieve(thread_id=thread_id, run_id=run.id)
            sleep(seconds)
        return run

    def get_run_status(self, thread_id, run_id):
        return self._client.beta.threads.runs.retrieve(thread_id=thread_id, run_id=run_id).status
>>>>>>> 157d9d63
<|MERGE_RESOLUTION|>--- conflicted
+++ resolved
@@ -1,13 +1,3 @@
-<<<<<<< HEAD
-import functools
-
-from typing import Final
-
-from langchain.tools.render import format_tool_to_openai_function
-from langchain_community.chat_models import ChatOpenAI
-from langchain_community.tools.tavily_search import TavilySearchResults
-from langchain_core.prompts import ChatPromptTemplate, MessagesPlaceholder
-=======
 import json
 import os
 import time
@@ -16,27 +6,17 @@
 
 from langchain.tools.render import format_tool_to_openai_function
 from openai import BadRequestError
->>>>>>> 157d9d63
 
 from .agent import AgentResponse, AssistantResponse, CopilotAgent
 from .. import utils
-from copilot.core.langgraph.copilot_langgraph import CopilotLangGraph, GraphMember
-from ..exceptions import AssistantIdNotFound
+from ..exceptions import AssistantIdNotFound, AssistantTimeout
 from ..schemas import QuestionSchema
-<<<<<<< HEAD
-from .agent import AgentResponse, AssistantResponse, CopilotAgent
-from langchain.agents.openai_assistant.base import OpenAIAssistantRunnable
-from typing import Annotated, List, Sequence, TypedDict
-from langchain_core.messages import BaseMessage, HumanMessage, AIMessage
-from langgraph.graph import END, MessageGraph
-=======
 from ..utils import print_blue, print_yellow, get_full_question, copilot_debug
 
 
 def _get_openai_client():
     from openai import OpenAI
     return OpenAI(api_key=os.getenv("OPENAI_API_KEY"))
->>>>>>> 157d9d63
 
 
 def handle_tool_calls(configured_tools, run):
@@ -72,16 +52,38 @@
     ASSISTANT_NAME: Final[str] = "Copilot [LOCAL]"
 
     def __init__(self):
+        # https://platform.openai.com/docs/assistants/overview/agents
         super().__init__()
+        self._client = _get_openai_client()
         self._formated_tools_openai = None
         self._assistant = None  # self._get_openai_assistant()
+
+    def _get_openai_assistant(self):
+        """Creates an assistant. An Assistant represents an entity that can be
+        configured to respond to users Messages."""
+        self._assert_open_api_key_is_set()
+        self._assert_system_prompt_is_set()
+
+        # import delayed to avoid conflict with openai version used by langchain agent
+        from openai import OpenAI
+        self._client = OpenAI(api_key=self.OPENAI_API_KEY)
+
+        # Convert configured tools into a format compatible with OpenAI functions.
+        tools = [format_tool_to_openai_function(tool) for tool in self._configured_tools]
+        self._formated_tools_openai = [{"type": "function", "function": tool} for tool in tools]
+        # name with timestamp to avoid name conflicts
+        name = self.ASSISTANT_NAME + " " + str(int(time.time()))
+        assistant = self._client.beta.assistants.create(
+            name=name,
+            instructions=self.SYSTEM_PROMPT,
+            tools=self._formated_tools_openai,
+            model=self.OPENAI_MODEL,
+        )
+        return assistant
 
     def _update_assistant(self, assistant_id: int):
         from openai import NotFoundError
         try:
-            # import delayed to avoid conflict with openai version used by langchain agent
-            from openai import OpenAI
-            self._client = OpenAI(api_key=self.OPENAI_API_KEY)
             self._assistant = self._client.beta.assistants.update(
                 assistant_id,
                 name=self.ASSISTANT_NAME,
@@ -95,46 +97,7 @@
     def get_assistant_id(self) -> str:
         return self._assistant.id
 
-    # The agent state is the input to each node in the graph
     def execute(self, question: QuestionSchema) -> AgentResponse:
-<<<<<<< HEAD
-        thread_id = question.conversation_id
-        _tools = self._configured_tools
-        _tools.append(TavilySearchResults(include_domains=["docs.etendo.software"]))
-        tools = [format_tool_to_openai_function(tool) for tool in _tools]
-
-        members = []
-
-        def invoke_model_openai(state: List[BaseMessage], _agent, _name: str):
-            response = _agent.invoke({"content": state["messages"][0].content})
-            return {"messages": [HumanMessage(content=response.return_values["output"], name=_name)]}
-
-        def invoke_model_langchain(state: Sequence[BaseMessage], _agent, _name: str):
-            result = _agent.invoke(state)
-            return {"messages": [HumanMessage(content=result.content, name=_name)]}
-
-        if question.assistants:
-            for assistant in question.assistants:
-                member = None
-                if assistant.type == "openai-assistant":
-                    agent = OpenAIAssistantRunnable(assistant_id=assistant.assistant_id, as_agent=True, tools=tools)
-                    model_node = functools.partial(invoke_model_openai, _agent=agent, _name=assistant.name)
-                    member = GraphMember(assistant.name, model_node)
-                else:
-                    prompt = ChatPromptTemplate.from_messages(
-                        [
-                            (
-                                "system",
-                                assistant.system_prompt
-                            ),
-                            MessagesPlaceholder(variable_name="messages"),
-                        ]
-                    )
-                    model = ChatOpenAI(temperature=0, streaming=False, model="gpt-4-1106-preview")
-                    agent = prompt | model
-                    model_node = functools.partial(invoke_model_langchain, _agent=agent, _name=assistant.name)
-                    member = GraphMember(assistant.name, model_node)
-=======
         from openai import NotFoundError, APIConnectionError, APITimeoutError
         try:
 
@@ -200,22 +163,21 @@
                 if run.status in ["cancelled", "failed", "expired"]:
                     do_retry = True
                     retries -= 1
->>>>>>> 157d9d63
-
-                members.append(member)
-
-        copilotLangGraph = CopilotLangGraph(members, question.graph)
-
-        final_response = copilotLangGraph.invoke(question=question.question)
-
-        return AgentResponse(
-            input=question.model_dump_json(),
-            output=AssistantResponse(
-                response=final_response, assistant_id=question.assistant_id, conversation_id=thread_id
+
+            # Retrieve all messages from the thread.
+            messages = self._client.beta.threads.messages.list(thread_id=thread_id)
+
+            # Extract the content of the first message as the response.
+
+            message = messages.data[0].content[0].text.value
+
+            # Return the response along with the assistant and conversation IDs.
+            return AgentResponse(
+                input=question.model_dump_json(),
+                output=AssistantResponse(
+                    response=message, assistant_id=question.assistant_id, conversation_id=thread_id
+                ),
             )
-<<<<<<< HEAD
-        )
-=======
         except (APIConnectionError, APITimeoutError) as ex:
             raise AssistantTimeout() from ex
 
@@ -236,5 +198,4 @@
         return run
 
     def get_run_status(self, thread_id, run_id):
-        return self._client.beta.threads.runs.retrieve(thread_id=thread_id, run_id=run_id).status
->>>>>>> 157d9d63
+        return self._client.beta.threads.runs.retrieve(thread_id=thread_id, run_id=run_id).status