--- conflicted
+++ resolved
@@ -22,11 +22,7 @@
 # Revisar si la bandera --empty-tool-deps está presente
 empty_tool_deps = "--empty-tool-deps" in sys.argv
 
-<<<<<<< HEAD
-# load the toml files in ../*Folder*/tools_deps.toml
-=======
 # load the toml files in ../Folder/tools_deps.toml
->>>>>>> 67fb9f8b
 for root, _dirs, files in os.walk(parent_dir):
     for file in files:
         if file.endswith("tools_deps.toml"):
