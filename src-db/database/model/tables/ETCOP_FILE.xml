--- conflicted
+++ resolved
@@ -73,12 +73,10 @@
         <default/>
         <onCreateDefault/>
       </column>
-<<<<<<< HEAD
       <column name="ETAPI_OPENAPI_FLOW_ID" primaryKey="false" required="false" type="VARCHAR" size="32" autoIncrement="false">
         <default/>
         <onCreateDefault/>
       </column>
-=======
       <column name="TEXT" primaryKey="false" required="false" type="CLOB" size="4000" autoIncrement="false">
         <default/>
         <onCreateDefault/>
@@ -87,7 +85,6 @@
         <default><![CDATA[N]]></default>
         <onCreateDefault/>
       </column>
->>>>>>> b57ff4ac
       <foreign-key foreignTable="AD_MODULE" name="AD_MODULE_FK">
         <reference local="AD_MODULE_ID" foreign="AD_MODULE_ID"/>
       </foreign-key>
