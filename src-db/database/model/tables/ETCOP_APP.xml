<?xml version="1.0"?>
  <database name="TABLE ETCOP_APP">
    <table name="ETCOP_APP" primaryKey="ETCOP_APP_KEY">
      <column name="ETCOP_APP_ID" primaryKey="true" required="true" type="VARCHAR" size="32" autoIncrement="false">
        <default/>
        <onCreateDefault/>
      </column>
      <column name="AD_CLIENT_ID" primaryKey="false" required="true" type="VARCHAR" size="32" autoIncrement="false">
        <default/>
        <onCreateDefault/>
      </column>
      <column name="AD_ORG_ID" primaryKey="false" required="true" type="VARCHAR" size="32" autoIncrement="false">
        <default/>
        <onCreateDefault/>
      </column>
      <column name="ISACTIVE" primaryKey="false" required="true" type="CHAR" size="1" autoIncrement="false">
        <default><![CDATA[Y]]></default>
        <onCreateDefault/>
      </column>
      <column name="CREATED" primaryKey="false" required="true" type="TIMESTAMP" size="7" autoIncrement="false">
        <default><![CDATA[SYSDATE]]></default>
        <onCreateDefault/>
      </column>
      <column name="CREATEDBY" primaryKey="false" required="true" type="VARCHAR" size="32" autoIncrement="false">
        <default/>
        <onCreateDefault/>
      </column>
      <column name="UPDATED" primaryKey="false" required="true" type="TIMESTAMP" size="7" autoIncrement="false">
        <default><![CDATA[SYSDATE]]></default>
        <onCreateDefault/>
      </column>
      <column name="UPDATEDBY" primaryKey="false" required="true" type="VARCHAR" size="32" autoIncrement="false">
        <default/>
        <onCreateDefault/>
      </column>
      <column name="NAME" primaryKey="false" required="true" type="VARCHAR" size="256" autoIncrement="false">
        <default/>
        <onCreateDefault/>
      </column>
      <column name="DESCRIPTION" primaryKey="false" required="false" type="VARCHAR" size="255" autoIncrement="false">
        <default/>
        <onCreateDefault/>
      </column>
      <column name="OPENAI_ID_ASSISTANT" primaryKey="false" required="false" type="VARCHAR" size="255" autoIncrement="false">
        <default/>
        <onCreateDefault/>
      </column>
      <column name="PROMPT" primaryKey="false" required="false" type="CLOB" size="4000" autoIncrement="false">
        <default/>
        <onCreateDefault/>
      </column>
      <column name="APPTYPE" primaryKey="false" required="true" type="VARCHAR" size="60" autoIncrement="false">
        <default/>
        <onCreateDefault/>
      </column>
      <column name="SYNC_OPENAI_ASSISTANT" primaryKey="false" required="true" type="CHAR" size="1" autoIncrement="false">
        <default><![CDATA[Y]]></default>
        <onCreateDefault/>
      </column>
      <column name="CODE_INTERPRETER" primaryKey="false" required="true" type="CHAR" size="1" autoIncrement="false">
        <default><![CDATA[N]]></default>
        <onCreateDefault/>
      </column>
<<<<<<< HEAD
      <column name="MODEL" primaryKey="false" required="false" type="VARCHAR" size="60" autoIncrement="false">
=======
      <column name="ETCOP_OPENAI_MODEL_ID" primaryKey="false" required="false" type="VARCHAR" size="32" autoIncrement="false">
>>>>>>> b73eb032
        <default/>
        <onCreateDefault/>
      </column>
      <foreign-key foreignTable="AD_CLIENT" name="ETCOP_APP_CLI_FK">
        <reference local="AD_CLIENT_ID" foreign="AD_CLIENT_ID"/>
      </foreign-key>
      <foreign-key foreignTable="AD_ORG" name="ETCOP_APP_ORG_FK">
        <reference local="AD_ORG_ID" foreign="AD_ORG_ID"/>
      </foreign-key>
      <foreign-key foreignTable="ETCOP_OPENAI_MODEL" name="ETCOP_MODEL_FK">
        <reference local="ETCOP_OPENAI_MODEL_ID" foreign="ETCOP_OPENAI_MODEL_ID"/>
      </foreign-key>
      <check name="ETCOP_APP_CODE_INTERP_CHK"><![CDATA[CODE_INTERPRETER IN ('Y', 'N')]]></check>
      <check name="ETCOP_APP_ISACTIVE_CHK"><![CDATA[ISACTIVE IN ('Y', 'N')]]></check>
    </table>
  </database><|MERGE_RESOLUTION|>--- conflicted
+++ resolved
@@ -61,11 +61,7 @@
         <default><![CDATA[N]]></default>
         <onCreateDefault/>
       </column>
-<<<<<<< HEAD
-      <column name="MODEL" primaryKey="false" required="false" type="VARCHAR" size="60" autoIncrement="false">
-=======
       <column name="ETCOP_OPENAI_MODEL_ID" primaryKey="false" required="false" type="VARCHAR" size="32" autoIncrement="false">
->>>>>>> b73eb032
         <default/>
         <onCreateDefault/>
       </column>
