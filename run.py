--- conflicted
+++ resolved
@@ -18,11 +18,7 @@
         message = "Debugger enabled on port:"
         print("\033[95m {} {} \033[00m".format(message, str(debug_port)))
         debugpy.listen(('0.0.0.0', debug_port))
-<<<<<<< HEAD
-    
-=======
         if os.getenv("COPILOT_WAIT_FOR_DEBUGGER", "false").lower() == "true":
             print ("\033[95m Waiting for debugger to attach... \033[00m")
             debugpy.wait_for_client()
->>>>>>> ac33e7d8
     uvicorn.run(app.app, host="0.0.0.0", port=int(os.getenv("COPILOT_PORT")))