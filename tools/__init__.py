<<<<<<< HEAD
"""This package stores the third party tools implementations."""
=======
"""This package stores the third party tools implementations."""

# from .hello_world import HelloWorldTool

import importlib
import os

from copilot.core.tool_wrapper import ToolWrapper

package_dir = os.path.dirname(__file__)

# loop through all Python modules in the package directory (excluding __init__.py)
# and load the tool class name so it can be imported from core and set into the agent
for filename in os.listdir(package_dir):
    if filename.endswith(".py") and filename != "__init__.py":
        module_name = f"{__name__}.{filename[:-3]}"  # Remove '.py' extension
        module = importlib.import_module(module_name)

        # iterates through module attributes to find classes
        for name, obj in vars(module).items():
            if isinstance(obj, type) and name != ToolWrapper.__name__:
                globals()[name] = obj  # add the class to the package's namespace
>>>>>>> 793005a5
<|MERGE_RESOLUTION|>--- conflicted
+++ resolved
@@ -1,26 +1,25 @@
-<<<<<<< HEAD
 """This package stores the third party tools implementations."""
-=======
-"""This package stores the third party tools implementations."""
-
-# from .hello_world import HelloWorldTool
 
 import importlib
 import os
+from typing import Final
 
 from copilot.core.tool_wrapper import ToolWrapper
 
+INIT_FILE_NAME: Final[str] = "__init__.py"
+PYTHON_EXTENSION: Final[str] = ".py"
+
 package_dir = os.path.dirname(__file__)
+
 
 # loop through all Python modules in the package directory (excluding __init__.py)
 # and load the tool class name so it can be imported from core and set into the agent
 for filename in os.listdir(package_dir):
-    if filename.endswith(".py") and filename != "__init__.py":
-        module_name = f"{__name__}.{filename[:-3]}"  # Remove '.py' extension
+    if filename.endswith(PYTHON_EXTENSION) and filename != INIT_FILE_NAME:
+        module_name = f"{__name__}.{filename[:-len(PYTHON_EXTENSION)]}"
         module = importlib.import_module(module_name)
 
         # iterates through module attributes to find classes
         for name, obj in vars(module).items():
             if isinstance(obj, type) and name != ToolWrapper.__name__:
-                globals()[name] = obj  # add the class to the package's namespace
->>>>>>> 793005a5
+                globals()[name] = obj  # add the class to the package's namespace