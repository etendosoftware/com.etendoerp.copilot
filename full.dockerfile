<<<<<<< HEAD
# Stage 1: Generate uv.lock and requirements.txt from pyproject.toml
FROM python:3.12.9-slim AS requirements-stage
WORKDIR /tmp

# Install necessary tools
RUN apt update && \
    apt install -y curl libzbar0 nodejs && \
    curl -fsSL https://deb.nodesource.com/setup_lts.x | bash - && \
    apt install -y nodejs && \
    npm install -g npm@latest && \
    rm -rf /var/lib/apt/lists/*

RUN curl -Ls https://astral.sh/uv/install.sh | sh
ENV PATH="/root/.local/bin:$PATH"

# Copy project definition
COPY ./pyproject.toml /tmp/

# Generate lockfile and export requirements.txt without hashes
RUN uv export --no-hashes --format=requirements-txt --output-file=requirements.txt

# Stage 2: Final application stage
=======
>>>>>>> 527c86ee
FROM python:3.12.9-slim
RUN apt update && \
    apt install -y curl libzbar0 nodejs && \
    curl -fsSL https://deb.nodesource.com/setup_lts.x | bash - && \
    apt install -y nodejs && \
    npm install -g npm@latest && \
    rm -rf /var/lib/apt/lists/*

# Install uv
RUN curl -Ls https://astral.sh/uv/install.sh | sh
ENV PATH="/root/.local/bin:$PATH"

# Create virtual environment using uv
RUN mkdir -p /venv && cd /venv && uv venv \
    && /venv/.venv/bin/python -m ensurepip --upgrade \
    && /venv/.venv/bin/pip3 install --upgrade pip

# Set working directory
WORKDIR /app

# Copy source code
COPY ./copilot /app/copilot
COPY ./tools /app/tools
COPY ./run.py /app/run.py
COPY ./tools_deps.toml /app/tools_deps.toml
COPY ./uv.lock /app/uv.lock
COPY ./requirements.txt /app/requirements.txt
COPY ./pyproject.toml /app/pyproject.toml
COPY README.md /app/README.md

# Install Python dependencies
RUN ["sh", "-c", ". /venv/.venv/bin/activate && uv pip install -r requirements.txt "]

# Run: install dependencies with uv and launch the app
CMD ["sh", "-c", ". /venv/.venv/bin/activate && uv sync && python run.py"]<|MERGE_RESOLUTION|>--- conflicted
+++ resolved
@@ -1,28 +1,3 @@
-<<<<<<< HEAD
-# Stage 1: Generate uv.lock and requirements.txt from pyproject.toml
-FROM python:3.12.9-slim AS requirements-stage
-WORKDIR /tmp
-
-# Install necessary tools
-RUN apt update && \
-    apt install -y curl libzbar0 nodejs && \
-    curl -fsSL https://deb.nodesource.com/setup_lts.x | bash - && \
-    apt install -y nodejs && \
-    npm install -g npm@latest && \
-    rm -rf /var/lib/apt/lists/*
-
-RUN curl -Ls https://astral.sh/uv/install.sh | sh
-ENV PATH="/root/.local/bin:$PATH"
-
-# Copy project definition
-COPY ./pyproject.toml /tmp/
-
-# Generate lockfile and export requirements.txt without hashes
-RUN uv export --no-hashes --format=requirements-txt --output-file=requirements.txt
-
-# Stage 2: Final application stage
-=======
->>>>>>> 527c86ee
 FROM python:3.12.9-slim
 RUN apt update && \
     apt install -y curl libzbar0 nodejs && \
