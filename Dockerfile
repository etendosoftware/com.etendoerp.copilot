--- conflicted
+++ resolved
@@ -1,9 +1,11 @@
 # Second stage, copy over the requirements and install them
 FROM python:3.12.9-slim
-<<<<<<< HEAD
-RUN apt update  \
-    && apt install -y libzbar0 curl \
-    && rm -rf /var/lib/apt/lists/*
+RUN apt update && \
+    apt install -y curl libzbar0 nodejs && \
+    curl -fsSL https://deb.nodesource.com/setup_lts.x | bash - && \
+    apt install -y nodejs && \
+    npm install -g npm@latest && \
+    rm -rf /var/lib/apt/lists/*
 # Install uv
 RUN curl -Ls https://astral.sh/uv/install.sh | sh
 # Add uv to PATH
@@ -12,12 +14,6 @@
 RUN mkdir -p /venv && cd /venv && uv venv \
     && /venv/.venv/bin/python -m ensurepip --upgrade \
     && /venv/.venv/bin/pip3 install --upgrade pip
-=======
-RUN apt update && apt install -y libzbar0 curl && \
-    curl -fsSL https://deb.nodesource.com/setup_lts.x | bash - && \
-    apt install -y nodejs && \
-    npm install -g npm@latest
->>>>>>> 56b44dc1
 WORKDIR /app
 # Entrypoint: install dependencies + run script
 CMD ["sh", "-c", ". /venv/.venv/bin/activate && uv pip install --link-mode=copy -r requirements.txt && python run.py"]