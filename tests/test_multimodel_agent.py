"""
Test the MultimodelAgent class
"""

import tempfile
from unittest.mock import AsyncMock, MagicMock, patch

import pytest
from copilot.core.agent.agent import AgentResponse, AssistantResponse
from copilot.core.agent.multimodel_agent import (
    MultimodelAgent,
    convert_mcp_servers_config,
    is_code_act_enabled,
)
from copilot.core.schemas import (
    AssistantSchema,
    FunctionSchema,
    QuestionSchema,
    ToolSchema,
)
from copilot.core.utils.agent import get_llm, get_model_config
from langchain_core.messages import AIMessage, HumanMessage


@pytest.fixture
def multimodel_agent():
    """Create a MultimodelAgent instance for testing."""
    with patch("copilot.core.tool_loader.ToolLoader") as mock_tool_loader:
        mock_load_tools = mock_tool_loader.return_value.load_tools
        mock_load_tools.return_value = MagicMock()
        return MultimodelAgent()


@pytest.fixture
def sample_question_schema():
    """Create a sample QuestionSchema for testing."""
    return QuestionSchema(
        question="What is the capital of France?",
        conversation_id="test_conversation_id",
        assistant_id="test_assistant_id",
        provider="openai",
        model="gpt-4.1",
        system_prompt="You are a helpful assistant",
        temperature=0.7,
        tools=[ToolSchema(type="function", function=FunctionSchema(name="test_tool"))],
        local_file_ids=[],
        mcp_servers=[],
    )


@pytest.fixture
def sample_assistant_schema():
    """Create a sample AssistantSchema for testing."""
    return AssistantSchema(
        assistant_id="test_assistant_id",
        name="Test Assistant",
        provider="openai",
        model="gpt-4.1",
        system_prompt="You are a helpful assistant",
        temperature=0.7,
        code_execution=False,
        tools=[],
        specs=[],
    )


class TestMultimodelAgent:
    """Test cases for the MultimodelAgent class."""

    def test_init(self, multimodel_agent):
        """Test MultimodelAgent initialization."""
        assert multimodel_agent is not None
        assert multimodel_agent._memory is not None
        assert multimodel_agent._configured_tools is not None

    @patch("copilot.core.utils.agent.init_chat_model")
    @patch("copilot.core.utils.agent.get_model_config")
    def test_get_llm_openai(self, mock_get_model_config, mock_init_chat_model):
        """Test LLM initialization for OpenAI provider."""
        mock_model = MagicMock()
        mock_init_chat_model.return_value = mock_model
        mock_get_model_config.return_value = {}

        result = get_llm("gpt-4.1", "openai", 0.7)

<<<<<<< HEAD
        mock_init_chat_model.assert_called_once()
=======
        mock_init_chat_model.assert_called_once_with(
            model_provider="openai",
            model="gpt-4.1",
            temperature=0.7,
            base_url=None,
            model_kwargs={"stream_options": {"include_usage": True}},
            streaming=True,
        )
>>>>>>> 8b5e528a
        assert result == mock_model

    @patch("copilot.core.utils.agent.init_chat_model")
    @patch("copilot.core.utils.agent.get_model_config")
    @patch.dict("os.environ", {"COPILOT_OLLAMA_HOST": "localhost", "COPILOT_OLLAMA_PORT": "11434"})
    def test_get_llm_ollama(self, mock_get_model_config, mock_init_chat_model):
        """Test LLM initialization for Ollama provider."""
        mock_model = MagicMock()
        mock_init_chat_model.return_value = mock_model
        mock_get_model_config.return_value = {}

        result = get_llm("llama2", "ollama", 0.5)

<<<<<<< HEAD
        mock_init_chat_model.assert_called_once()
=======
        mock_init_chat_model.assert_called_once_with(
            model_provider="ollama",
            model="llama2",
            temperature=0.5,
            streaming=True,
            base_url="localhost:11434",
            model_kwargs={"stream_options": {"include_usage": True}},
        )
>>>>>>> 8b5e528a
        assert result == mock_model

    @patch("copilot.core.utils.etendo_utils.get_extra_info")
    def test_get_model_config(self, mock_get_extra_info):
        """Test model configuration retrieval."""
        mock_get_extra_info.return_value = {
            "model_config": {"openai": {"gpt-4.1": {"max_tokens": 4096, "temperature": 0.7}}}
        }

        config = get_model_config("openai", "gpt-4.1")

        assert config["max_tokens"] == 4096
        assert config["temperature"] == 0.7

    def test_is_code_act_enabled_true(self, sample_assistant_schema):
        """Test code execution detection when enabled."""
        sample_assistant_schema.code_execution = True
        result = is_code_act_enabled(sample_assistant_schema)
        assert result is True

    def test_is_code_act_enabled_false(self, sample_assistant_schema):
        """Test code execution detection when disabled."""
        sample_assistant_schema.code_execution = False
        result = is_code_act_enabled(sample_assistant_schema)
        assert result is False

    def test_convert_mcp_servers_config_empty(self):
        """Test MCP server config conversion with empty list."""
        result = convert_mcp_servers_config([])
        assert result == {}

    def test_convert_mcp_servers_config_none(self):
        """Test MCP server config conversion with None."""
        result = convert_mcp_servers_config(None)
        assert result == {}

    def test_convert_mcp_servers_config_nested(self):
        """Test MCP server config conversion with direct server config (updated)."""
        with tempfile.TemporaryDirectory() as temp_dir:
            mcp_servers = [
                {
                    "name": "filesystem",
                    "command": "npx",
                    "args": ["-y", "@modelcontextprotocol/server-filesystem", temp_dir],
                    "disabled": False,
                }
            ]

            result = convert_mcp_servers_config(mcp_servers)

            assert "filesystem" in result
            assert result["filesystem"]["command"] == "npx"
            assert result["filesystem"]["args"][0] == "-y"
            assert result["filesystem"]["transport"] == "stdio"  # Default transport added

    def test_convert_mcp_servers_config_direct(self):
        """Test MCP server config conversion with direct server config."""
        mcp_servers = [
            {"name": "test_server", "command": "python", "args": ["-m", "test_server"], "disabled": False}
        ]

        result = convert_mcp_servers_config(mcp_servers)

        assert "test_server" in result
        assert result["test_server"]["command"] == "python"
        assert result["test_server"]["args"] == ["-m", "test_server"]
        assert result["test_server"]["transport"] == "stdio"  # Default transport added
        assert "name" not in result["test_server"]  # Name field should be removed

    def test_convert_mcp_servers_config_with_custom_transport(self):
        """Test MCP server config conversion with custom transport."""
        mcp_servers = [{"name": "custom_server", "command": "python", "transport": "sse", "disabled": False}]

        result = convert_mcp_servers_config(mcp_servers)

        assert "custom_server" in result
        assert result["custom_server"]["transport"] == "sse"  # Custom transport preserved

    def test_convert_mcp_servers_config_no_name_field(self):
        """Test MCP server config conversion without name field (auto-generated)."""
        mcp_servers = [
            {"command": "python", "args": ["-m", "test1"]},
            {"command": "node", "args": ["server.js"]},
        ]

        result = convert_mcp_servers_config(mcp_servers)

        assert "server_0" in result
        assert "server_1" in result
        assert result["server_0"]["command"] == "python"
        assert result["server_1"]["command"] == "node"

    def test_convert_mcp_servers_config_disabled(self):
        """Test MCP server config conversion with disabled server."""
        mcp_servers = [{"name": "disabled_server", "command": "python", "disabled": True}]

        result = convert_mcp_servers_config(mcp_servers)

        assert result == {}

    @patch("copilot.core.agent.multimodel_agent.get_llm")
    @patch("copilot.core.agent.multimodel_agent.create_react_agent")
    def test_get_agent_non_codeact(
        self, mock_create_react_agent, mock_get_llm, multimodel_agent, sample_assistant_schema
    ):
        """Test agent creation for non-CodeAct mode."""
        mock_llm = MagicMock()
        mock_get_llm.return_value = mock_llm
        mock_agent = MagicMock()
        mock_create_react_agent.return_value = mock_agent

        # Ensure code execution is disabled
        sample_assistant_schema.code_execution = False

        with patch.object(multimodel_agent, "_assert_system_prompt_is_set"):
            result = multimodel_agent.get_agent(
                provider="openai",
                model="gpt-4.1",
                agent_configuration=sample_assistant_schema,
                tools=[],
                system_prompt="Test prompt",
                temperature=0.7,
            )

        mock_get_llm.assert_called_once()
        mock_create_react_agent.assert_called_once()
        assert result == mock_agent

    @patch("copilot.core.agent.multimodel_agent.get_llm")
    @patch("copilot.core.agent.multimodel_agent.langgraph_codeact.create_codeact")
    def test_get_agent_codeact(
        self, mock_create_codeact, mock_get_llm, multimodel_agent, sample_assistant_schema
    ):
        """Test agent creation for CodeAct mode."""
        mock_llm = MagicMock()
        mock_get_llm.return_value = mock_llm
        mock_agent = MagicMock()
        mock_compiled_agent = MagicMock()
        mock_agent.compile.return_value = mock_compiled_agent
        mock_create_codeact.return_value = mock_agent

        # Enable code execution
        sample_assistant_schema.code_execution = True

        with patch.object(multimodel_agent, "_assert_system_prompt_is_set"):
            result = multimodel_agent.get_agent(
                provider="openai",
                model="gpt-4.1",
                agent_configuration=sample_assistant_schema,
                tools=[],
                system_prompt="Test prompt",
                temperature=0.7,
            )

        mock_get_llm.assert_called_once()
        mock_create_codeact.assert_called_once()
        assert result == mock_compiled_agent

    @patch("copilot.core.agent.multimodel_agent.get_mcp_tools")
    @patch("copilot.core.agent.multimodel_agent.process_local_files")
    def test_execute(self, mock_process_files, mock_get_mcp_tools, multimodel_agent, sample_question_schema):
        """Test synchronous execution of agent."""
        # Mock the necessary components
        mock_get_mcp_tools.return_value = []
        mock_process_files.return_value = ([], [])

        # Mock the agent and its response
        mock_agent = MagicMock()
        mock_agent.invoke.return_value = {"messages": [AIMessage(content="Paris is the capital of France.")]}

        with patch.object(multimodel_agent, "get_agent", return_value=mock_agent):
            with patch.object(multimodel_agent._memory, "get_memory", return_value=[]):
                result = multimodel_agent.execute(sample_question_schema)

        assert isinstance(result, AgentResponse)
        assert isinstance(result.output, AssistantResponse)
        assert "Paris is the capital of France." in result.output.response
        assert result.output.conversation_id == sample_question_schema.conversation_id

    @pytest.mark.asyncio
    @patch("copilot.core.agent.multimodel_agent.process_local_files")
    async def test_aexecute_non_codeact(self, mock_process_files, multimodel_agent, sample_question_schema):
        """Test asynchronous execution for non-CodeAct agent."""
        # Setup mocks
        mock_process_files.return_value = ([], [])
        sample_question_schema.code_execution = False

        # Mock agent
        mock_agent = MagicMock()

        # Mock the _process_regular_agent_events method
        async def mock_process_regular_agent_events(*args, **kwargs):
            yield AssistantResponse(
                response="Paris is the capital of France.",
                conversation_id=sample_question_schema.conversation_id,
            )

        with patch.object(multimodel_agent, "get_agent", return_value=mock_agent):
            with patch.object(multimodel_agent, "get_messages_array", return_value=[]):
                with patch.object(
                    multimodel_agent,
                    "_process_regular_agent_events",
                    side_effect=mock_process_regular_agent_events,
                ):
                    responses = []
                    async for response in multimodel_agent.aexecute(sample_question_schema):
                        responses.append(response)

                    assert len(responses) > 0
                    assert isinstance(responses[0], AssistantResponse)
                    assert "Paris is the capital of France." in responses[0].response

    @pytest.mark.asyncio
    async def test_process_regular_agent_events(self, multimodel_agent):
        """Test the _process_regular_agent_events method directly."""
        # Mock agent
        mock_agent = MagicMock()
        mock_event_data = {
            "event": "on_chain_end",
            "data": {"output": AIMessage(content="Test response message.")},
        }

        async def mock_astream_events(*args, **kwargs):
            yield mock_event_data

        mock_agent.astream_events = mock_astream_events

        # Test the extracted method
        responses = []
        async for response in multimodel_agent._process_regular_agent_events(
            mock_agent, {}, False, "test_config", "test_conversation"
        ):
            responses.append(response)

        assert len(responses) > 0
        assert isinstance(responses[0], AssistantResponse)
        assert "Test response message." in responses[0].response
        assert responses[0].conversation_id == "test_conversation"

    @pytest.mark.asyncio
    async def test_get_messages_string(self, multimodel_agent):
        """Test message processing for string output."""
        output = "Simple string message"
        result = await multimodel_agent.get_messages(output)
        assert result == "Simple string message"

    @pytest.mark.asyncio
    async def test_get_messages_list(self, multimodel_agent):
        """Test message processing for list output with text field."""
        output = [{"text": "Message from list"}]
        result = await multimodel_agent.get_messages(output)
        assert result == "Message from list"

    def test_get_messages_array_no_files(self, multimodel_agent, sample_question_schema):
        """Test message array construction without files."""
        with patch.object(multimodel_agent._memory, "get_memory", return_value=[]):
            result = multimodel_agent.get_messages_array(
                "Test question", [], [], sample_question_schema, False
            )

            assert isinstance(result, list)

    def test_get_messages_array_with_files(self, multimodel_agent, sample_question_schema):
        """Test message array construction with files."""
        image_payloads = [{"type": "image_url", "image_url": {"url": "data:image/png;base64,..."}}]
        other_files = ["/path/to/file.txt"]

        with patch.object(multimodel_agent._memory, "get_memory", return_value=[]):
            result = multimodel_agent.get_messages_array(
                "Test question", image_payloads, other_files, sample_question_schema, False
            )

            assert isinstance(result, list)
            assert len(result) == 1  # Should have one HumanMessage
            assert isinstance(result[0], HumanMessage)
            assert isinstance(result[0].content, list)

    def test_get_tools(self, multimodel_agent):
        """Test getting configured tools."""
        mock_tools = [MagicMock(), MagicMock()]
        multimodel_agent._configured_tools = mock_tools

        result = multimodel_agent.get_tools()

        assert result == mock_tools


class TestMCPIntegration:
    """Test cases for MCP (Model Context Protocol) integration."""

    @pytest.mark.asyncio
    @patch("copilot.core.agent.multimodel_agent.MultiServerMCPClient")
    async def test_get_mcp_tools_success(self, mock_mcp_client_class):
        """Test successful MCP tools retrieval."""
        import tempfile

        from copilot.core.agent.multimodel_agent import get_mcp_tools

        # Mock MCP client and tools
        mock_client = MagicMock()
        mock_tool = MagicMock()
        mock_tool.name = "test_mcp_tool"
        # Make get_tools return an async result
        mock_client.get_tools = AsyncMock(return_value=[mock_tool])
        mock_mcp_client_class.return_value = mock_client

        with tempfile.TemporaryDirectory() as temp_dir:
            mcp_config = {
                "filesystem": {
                    "command": "npx",
                    "args": ["-y", "@modelcontextprotocol/server-filesystem", temp_dir],
                }
            }

            result = await get_mcp_tools(mcp_config)

            assert len(result) == 1
            assert result[0] == mock_tool
            mock_mcp_client_class.assert_called_once_with(mcp_config)

    @pytest.mark.asyncio
    @patch("copilot.core.agent.multimodel_agent.MultiServerMCPClient")
    async def test_get_mcp_tools_empty_config(self, mock_mcp_client_class):
        """Test MCP tools retrieval with empty config."""
        from copilot.core.agent.multimodel_agent import get_mcp_tools

        result = await get_mcp_tools({})

        assert result == []
        mock_mcp_client_class.assert_not_called()

    @pytest.mark.asyncio
    @patch("copilot.core.agent.multimodel_agent.MultiServerMCPClient")
    async def test_get_mcp_tools_exception(self, mock_mcp_client_class):
        """Test MCP tools retrieval with exception."""
        from copilot.core.agent.multimodel_agent import get_mcp_tools

        mock_mcp_client_class.side_effect = Exception("Connection failed")

        mcp_config = {"test_server": {"command": "test"}}
        result = await get_mcp_tools(mcp_config)

        assert result == []


class TestCodeActIntegration:
    """Test cases for CodeAct integration."""

    @patch("copilot.core.agent.multimodel_agent.langgraph_codeact.create_codeact")
    @patch("copilot.core.agent.multimodel_agent.create_pyodide_eval_fn")
    @patch.dict("os.environ", {"COPILOT_USE_PYDOIDE": "true"})
    def test_create_code_act_agent_pyodide(self, mock_pyodide_eval, mock_create_codeact, multimodel_agent):
        """Test CodeAct agent creation with Pyodide evaluator."""
        mock_llm = MagicMock()
        mock_tools = []
        system_prompt = "Test prompt"

        mock_eval_fn = MagicMock()
        mock_pyodide_eval.return_value = mock_eval_fn
        mock_agent = MagicMock()
        mock_create_codeact.return_value = mock_agent

        with patch("copilot.core.threadcontext.ThreadContext.get_data", return_value="test_conversation"):
            result = multimodel_agent._create_code_act_agent(mock_llm, mock_tools, system_prompt)

        mock_pyodide_eval.assert_called_once()
        mock_create_codeact.assert_called_once()
        assert result == mock_agent

    @patch("copilot.core.agent.multimodel_agent.langgraph_codeact.create_codeact")
    @patch("copilot.core.agent.multimodel_agent.CodeExecutor")
    @patch.dict("os.environ", {"COPILOT_USE_PYDOIDE": "false"})
    def test_create_code_act_agent_original(
        self, mock_code_executor_class, mock_create_codeact, multimodel_agent
    ):
        """Test CodeAct agent creation with original executor."""
        mock_llm = MagicMock()
        mock_tools = []
        system_prompt = "Test prompt"

        mock_executor = MagicMock()
        mock_executor.execute = MagicMock()
        mock_code_executor_class.return_value = mock_executor
        mock_agent = MagicMock()
        mock_create_codeact.return_value = mock_agent

        result = multimodel_agent._create_code_act_agent(mock_llm, mock_tools, system_prompt)

        mock_code_executor_class.assert_called_once_with("original")
        mock_create_codeact.assert_called_once()
        assert result == mock_agent<|MERGE_RESOLUTION|>--- conflicted
+++ resolved
@@ -83,9 +83,6 @@
 
         result = get_llm("gpt-4.1", "openai", 0.7)
 
-<<<<<<< HEAD
-        mock_init_chat_model.assert_called_once()
-=======
         mock_init_chat_model.assert_called_once_with(
             model_provider="openai",
             model="gpt-4.1",
@@ -94,7 +91,6 @@
             model_kwargs={"stream_options": {"include_usage": True}},
             streaming=True,
         )
->>>>>>> 8b5e528a
         assert result == mock_model
 
     @patch("copilot.core.utils.agent.init_chat_model")
@@ -108,9 +104,6 @@
 
         result = get_llm("llama2", "ollama", 0.5)
 
-<<<<<<< HEAD
-        mock_init_chat_model.assert_called_once()
-=======
         mock_init_chat_model.assert_called_once_with(
             model_provider="ollama",
             model="llama2",
@@ -119,7 +112,6 @@
             base_url="localhost:11434",
             model_kwargs={"stream_options": {"include_usage": True}},
         )
->>>>>>> 8b5e528a
         assert result == mock_model
 
     @patch("copilot.core.utils.etendo_utils.get_extra_info")
