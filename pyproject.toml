[tool.poetry]
name = "etendo-copilot-core"
version = "0.1.0"
description = ""
authors = ["sebastianbarrozo <sebastian.barrozo@etendo.software>"]
readme = "README.md"
packages = [{include = "copilot"}]

[tool.poetry.dependencies]
python = "^3.10"
flask = "^2.3.2"
transformers = {extras = ["agents"], version = "^4.29.2"}
openai = "^0.27.7"
torch = [
  {version = "2.0.1", markers = "sys_platform == 'darwin'"},
  {version = "2.0.1", markers = "sys_platform != 'darwin'", source = "torchcpu201"}
]
diffusers = "^0.16.1"
bs4 = "^0.0.1"
pillow = "^9.5.0"
jsonpickle = "^3.0.1"
sentencepiece = "^0.1.99"
types-requests = "^2.31.0.1"
python-dotenv = "^1.0.0"
flask-wtf = "^1.1.1"

[tool.poetry.group.dev.dependencies]
pylint = "^2.17.5"

[tool.poetry.group.dev.dependencies]
pytest = "^7.3.1"

[build-system]
requires = ["poetry-core"]
build-backend = "poetry.core.masonry.api"

[tool.poetry.extras]
runtime = ["torch"]

[[tool.poetry.source]]
name = "torchcpu201"
url = "https://download.pytorch.org/whl/cpu/"
priority = "explicit"

[[tool.poetry.source]]
name = "PyPI"
<<<<<<< HEAD
priority = "primary"
=======
priority = "primary"

[tool.black]
line-length = 110
exclude = '''
/(
    \.git
  | \.hg
  | \.sh
  | \.mypy_cache
  | \.venv
  | Dockerfile
  | _build
  | build
  | dist
)/
'''

[tool.ruff]
select = [
    "E",  # pycodestyle errors
    "W",  # pycodestyle warnings
    "F",  # pyflakes
    "I",  # isort
    "C",  # flake8-comprehensions
    "B",  # flake8-bugbear
]
ignore = [
    "E501",  # line too long, handled by black
    "B008",  # do not perform function calls in argument defaults
    "C901",  # too complex
]

[tool.ruff.per-file-ignores]
"__init__.py" = ["F401"]


[tool.ruff.isort]
known-third-party = ["copilot"]
>>>>>>> 77747ed4
<|MERGE_RESOLUTION|>--- conflicted
+++ resolved
@@ -44,9 +44,6 @@
 
 [[tool.poetry.source]]
 name = "PyPI"
-<<<<<<< HEAD
-priority = "primary"
-=======
 priority = "primary"
 
 [tool.black]
@@ -85,5 +82,4 @@
 
 
 [tool.ruff.isort]
-known-third-party = ["copilot"]
->>>>>>> 77747ed4
+known-third-party = ["copilot"]