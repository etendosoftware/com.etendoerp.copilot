[tool.poetry]
name = "etendo-copilot-core"
version = "0.1.0"
description = ""
authors = ["sebastianbarrozo <sebastian.barrozo@etendo.software>"]
readme = "README.md"
packages = [{include = "copilot"}]

[tool.poetry.dependencies]
python = "^3.10"
python-dotenv = "^1.0.0"
pydantic = "^2.2.1"
fastapi = "^0.103.0"
uvicorn = "^0.23.2"
langchain = "0.2.2"
toml = "^0.10.2"
packaging = "^23.2"
openai = "^1.31.1"
langchain-openai = "^0.1.8"
langchain-google-genai = "^1.0.5"
langchain-community = "^0.2.2"
langgraph = "^0.0.62"
grandalf = "^0.8"
aiosqlite = "^0.20.0"
tox = "^4.15.1"
setuptools = "^70.0.0"
pytest-cov = "^5.0.0"
ipython = "^8.25.0"
<<<<<<< HEAD

=======
>>>>>>> aa469f09

[tool.poetry.group.dev.dependencies]
pytest = "^7.3.1"
ipython = "^8.14.0"
httpx = "^0.24.1"

[build-system]
requires = ["poetry-core"]
build-backend = "poetry.core.masonry.api"

[[tool.poetry.source]]
name = "PyPI"
priority = "primary"

[tool.black]
line-length = 110
exclude = '''
/(
    \.git
  | \.hg
  | \.sh
  | \.mypy_cache
  | \.venv
  | Dockerfile
  | _build
  | build
  | dist
)/
'''

[tool.ruff]
select = [
    "E",  # pycodestyle errors
    "W",  # pycodestyle warnings
    "F",  # pyflakes
    "I",  # isort
    "C",  # flake8-comprehensions
    "B",  # flake8-bugbear
]
ignore = [
    "E501",  # line too long, handled by black
    "B008",  # do not perform function calls in argument defaults
    "C901",  # too complex
]

[tool.ruff.per-file-ignores]
"__init__.py" = ["F401"]


[tool.ruff.isort]
known-third-party = ["copilot"]<|MERGE_RESOLUTION|>--- conflicted
+++ resolved
@@ -26,10 +26,8 @@
 setuptools = "^70.0.0"
 pytest-cov = "^5.0.0"
 ipython = "^8.25.0"
-<<<<<<< HEAD
 
-=======
->>>>>>> aa469f09
+
 
 [tool.poetry.group.dev.dependencies]
 pytest = "^7.3.1"
