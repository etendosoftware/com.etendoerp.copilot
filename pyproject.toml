[tool.poetry]
package-mode = false
name = "etendo-copilot-core"
version = "0.1.0"
description = ""
authors = ["sebastianbarrozo <sebastian.barrozo@etendo.software>"]
readme = "README.md"
packages = [{include = "copilot"}]

[tool.poetry.dependencies]
python = "^3.10"
python-dotenv = "^1.0.0"
pydantic = "^2.2.1"
fastapi = "^0.115.4"
uvicorn = "^0.34.0"
langchain = "^0.3.20"
toml = "^0.10.2"
packaging = "^24.1"
openai = "^1.65.1"
langchain-openai = "^0.3.9"
langchain-google-genai = "^2.0.9"
langchain-community = "^0.3.18"
langgraph = "^0.3.5"
grandalf = "^0.8"
aiosqlite = "^0.21.0"
tox = "^4.23.2"
setuptools = "^78.1.0"
ipython = "^8.25.0"
nest-asyncio = "^1.6.0"
pylint = "^3.2.5"

chromadb = "^0.6.3"
pymupdf = "^1.24.9"
langchain-core = "^0.3.43"
langsmith = "^0.3.3"
python-multipart = "^0.0.20"
poetry-core = "^2.0.1"
langgraph-checkpoint-sqlite = "^2.0.5"
debugpy = "^1.8.7"
colorama = "^0.4.6"
langchain-experimental = "^0.3.2"
frontend = "^0.0.3"
requests-mock = "^1.12.1"
pytest-mock = "^3.14.0"
pyfiglet = "^1.0.2"
pre-commit = "^4.0.1"
tomli = "^2.0.2"
langchain-chroma = "^0.2.1"
langchain-anthropic = "^0.3.8"
langchain-ollama = "^0.3.0"
langchain-text-splitters = "^0.3.5"
requests = "^2.32.3"
curlify = "^2.2.1"
langgraph-supervisor = "^0.0.21"
langgraph-checkpoint = "^2.0.18"
pip = "^25.0.1"
langmem = "^0.0.21"
black = "^25.1.0"
langchain-deepseek = "^0.1.1"
pandas = "^2.2.3"
poetry-plugin-export = "^1.9.0"
langgraph-codeact = "^0.1.0"
restrictedpython = { version = "^8.0", python = ">=3.9,<3.14" }
rizaio = "^0.10.0"
openevals = "^0.0.20"
<<<<<<< HEAD
psycopg2-binary = "^2.9.10"
=======
langchain-sandbox = "^0.0.4"
>>>>>>> fc604bcd
[tool.pytest.ini_options]
asyncio_mode = "auto"

[tool.poetry.group.dev.dependencies]
pytest = "^7.3.1"
ipython = "^8.14.0"
httpx = "^0.27.0"
pytest-asyncio = "^0.23.7"
pytest-cov = "^5.0.0"

[build-system]
requires = ["poetry-core"]
build-backend = "poetry.core.masonry.api"






















[[tool.poetry.source]]
name = "PyPI"
priority = "primary"

[tool.black]
line-length = 110
exclude = '''
/(
    \.git
  | \.hg
  | \.sh
  | \.mypy_cache
  | \.venv
  | Dockerfile
  | _build
  | build
  | dist
)/
'''

[tool.ruff]
select = [
    "E",  # pycodestyle errors
    "W",  # pycodestyle warnings
    "F",  # pyflakes
    "I",  # isort
    "C",  # flake8-comprehensions
    "B",  # flake8-bugbear
]
ignore = [
    "E501",  # line too long, handled by black
    "B008",  # do not perform function calls in argument defaults
    "C901",  # too complex
]

[tool.ruff.per-file-ignores]
"__init__.py" = ["F401"]


[tool.ruff.isort]
known-third-party = ["copilot"]<|MERGE_RESOLUTION|>--- conflicted
+++ resolved
@@ -63,11 +63,8 @@
 restrictedpython = { version = "^8.0", python = ">=3.9,<3.14" }
 rizaio = "^0.10.0"
 openevals = "^0.0.20"
-<<<<<<< HEAD
 psycopg2-binary = "^2.9.10"
-=======
 langchain-sandbox = "^0.0.4"
->>>>>>> fc604bcd
 [tool.pytest.ini_options]
 asyncio_mode = "auto"
 
