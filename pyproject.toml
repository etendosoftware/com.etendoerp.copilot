--- conflicted
+++ resolved
@@ -5,98 +5,6 @@
 authors = [{ name = "sebastianbarrozo", email = "sebastian.barrozo@etendo.software" }]
 requires-python = "~=3.10"
 readme = "README.md"
-<<<<<<< HEAD
-packages = [{include = "copilot"}]
-
-[tool.poetry.dependencies]
-python = "^3.10"
-python-dotenv = "^1.0.0"
-pydantic = "^2.2.1"
-fastapi = "^0.115.4"
-uvicorn = "^0.34.0"
-langchain = "^0.3.20"
-toml = "^0.10.2"
-packaging = "^24.1"
-openai = "^1.65.1"
-langchain-openai = "^0.3.9"
-langchain-google-genai = "^2.0.9"
-langchain-community = "^0.3.18"
-langgraph = "^0.3.5"
-grandalf = "^0.8"
-aiosqlite = "^0.21.0"
-tox = "^4.23.2"
-setuptools = "^78.1.0"
-ipython = "^8.25.0"
-nest-asyncio = "^1.6.0"
-pylint = "^3.2.5"
-
-chromadb = "^0.6.3"
-pymupdf = "^1.24.9"
-langchain-core = "^0.3.43"
-langsmith = "^0.3.3"
-python-multipart = "^0.0.20"
-poetry-core = "^2.0.1"
-langgraph-checkpoint-sqlite = "^2.0.5"
-debugpy = "^1.8.7"
-colorama = "^0.4.6"
-langchain-experimental = "^0.3.2"
-frontend = "^0.0.3"
-requests-mock = "^1.12.1"
-pytest-mock = "^3.14.0"
-pyfiglet = "^1.0.2"
-pre-commit = "^4.0.1"
-tomli = "^2.0.2"
-langchain-chroma = "^0.2.1"
-langchain-anthropic = "^0.3.8"
-langchain-ollama = "^0.3.0"
-langchain-text-splitters = "^0.3.5"
-langchain-mcp-adapters = "^0.1.9"
-requests = "^2.32.3"
-curlify = "^2.2.1"
-langgraph-supervisor = "^0.0.21"
-langgraph-checkpoint = "^2.0.18"
-pip = "^25.0.1"
-langmem = "^0.0.21"
-black = "^25.1.0"
-langchain-deepseek = "^0.1.1"
-pandas = "^2.2.3"
-poetry-plugin-export = "^1.9.0"
-langgraph-codeact = "^0.1.0"
-restrictedpython = { version = "^8.0", python = ">=3.9,<3.14" }
-rizaio = "^0.10.0"
-openevals = "^0.0.20"
-psycopg2-binary = "^2.9.10"
-langchain-sandbox = "^0.0.4"
-monotonic = "^1.6"
-[tool.pytest.ini_options]
-asyncio_mode = "auto"
-
-[tool.poetry.group.dev.dependencies]
-pytest = "^7.3.1"
-ipython = "^8.14.0"
-httpx = "^0.27.0"
-pytest-asyncio = "^0.23.7"
-pytest-cov = "^5.0.0"
-
-[build-system]
-requires = ["poetry-core"]
-build-backend = "poetry.core.masonry.api"
-
-
-
-
-
-
-
-
-
-
-
-
-
-
-
-=======
 dependencies = [
     "python-dotenv>=1.0.0,<2",
     "pydantic>=2.2.1,<3",
@@ -154,8 +62,8 @@
     "psycopg2-binary>=2.9.10,<3",
     "langchain-sandbox>=0.0.4,<0.0.5",
     "monotonic~=1.6",
+    "langchain-mcp-adapters>=0.1.9"
 ]
->>>>>>> 013ac2cb
 
 [dependency-groups]
 dev = [
