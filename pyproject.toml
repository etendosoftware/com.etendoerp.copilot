--- conflicted
+++ resolved
@@ -23,11 +23,8 @@
 types-requests = "^2.31.0.1"
 python-dotenv = "^1.0.0"
 flask-wtf = "^1.1.1"
-<<<<<<< HEAD
 pytest-shutil = "1.7.0"
-=======
 pycountry = "^22.3.5"
->>>>>>> b4997732
 
 [tool.poetry.group.dev.dependencies]
 pytest = "^7.3.1"
