--- conflicted
+++ resolved
@@ -15,12 +15,9 @@
 uvicorn = "^0.23.2"
 pycountry = "^22.3.5"
 langchain = "^0.0.323"
-<<<<<<< HEAD
 transformers = "^4.35.1"
-=======
 toml = "^0.10.2"
 packaging = "^23.2"
->>>>>>> f36da261
 
 [tool.poetry.group.dev.dependencies]
 pytest = "^7.3.1"
