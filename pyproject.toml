--- conflicted
+++ resolved
@@ -12,11 +12,7 @@
 pydantic = "^2.2.1"
 fastapi = "^0.103.0"
 uvicorn = "^0.23.2"
-<<<<<<< HEAD
-langchain = "0.1.13"
-=======
 langchain = "==0.1.9"
->>>>>>> 157d9d63
 toml = "^0.10.2"
 packaging = "^23.2"
 openai = "^1.3.7"
