--- conflicted
+++ resolved
@@ -91,11 +91,7 @@
         def redText = "\u001B[31;1m"
         def resetText = "\u001B[0m"
 
-<<<<<<< HEAD
         def etendoHost = project.findProperty('host')
-=======
-        def etendoHost = project.findProperty('ETENDO_HOST')
->>>>>>> 847322d4
         def username = project.findProperty('username')
         def password = project.findProperty('password')
         def app_id = project.findProperty("app_id")
@@ -116,13 +112,8 @@
             }
         }
         if (!etendoHost) {
-<<<<<<< HEAD
             project.logger.lifecycle("${redText}🤖 Host not provided, using default (http://localhost:8080/etendo).${resetText}")
             etendoHost="http://localhost:8080/etendo"
-=======
-            project.logger.lifecycle("${redText}🤖 Please provide the parameter: ETENDO_HOST.${resetText}")
-            return
->>>>>>> 847322d4
         }
         if (app_id == null || app_id == "") {
             project.logger.lifecycle("${redText}🤖 Please provide the parameter: app_id (Ex. -Papp_id=\'A1B2C3D4E5F6G7H8\').${resetText}")
