package com.etendoerp.copilot.process;

import static org.junit.Assert.assertEquals;
import static org.junit.Assert.assertFalse;
import static org.junit.Assert.assertTrue;
import static org.mockito.ArgumentMatchers.any;
import static org.mockito.Mockito.mock;
import static org.mockito.Mockito.mockStatic;
import static org.mockito.Mockito.when;

import java.io.ByteArrayInputStream;
import java.io.IOException;
import java.io.InputStream;
import java.net.HttpURLConnection;
import java.util.HashMap;
import java.util.Map;

import javax.servlet.http.HttpServletResponse;

import org.codehaus.jettison.json.JSONArray;
import org.codehaus.jettison.json.JSONObject;
import org.junit.After;
import org.junit.Before;
import org.junit.Rule;
import org.junit.Test;
import org.junit.rules.ExpectedException;
import org.mockito.Mock;
import org.mockito.MockedStatic;
import org.mockito.MockitoAnnotations;
import org.openbravo.base.exception.OBException;
import org.openbravo.base.weld.test.WeldBaseTest;
import org.openbravo.dal.core.OBContext;
import org.openbravo.dal.service.OBDal;
import org.openbravo.erpCommon.utility.OBMessageUtils;
import org.openbravo.model.ad.access.Role;
import org.openbravo.model.ad.access.User;
import org.openbravo.model.ad.system.Language;

import com.etendoerp.copilot.util.CopilotUtils;
import com.smf.securewebservices.utils.SecureWebServicesUtils;

/**
 * Check hosts button test.
 */
public class CheckHostsButtonTest extends WeldBaseTest {
<<<<<<< HEAD

    /**
     * The Expected exception.
     */
    @Rule
    public ExpectedException expectedException = ExpectedException.none();

    private MockedStatic<CopilotUtils> mockedCopilotUtils;
    private MockedStatic<OBContext> mockedOBContext;
    private MockedStatic<OBDal> mockedOBDal;
    private MockedStatic<OBMessageUtils> mockedOBMessageUtils;

    @Mock
    private OBContext mockContext;

    @Mock
    private OBDal mockOBDal;

    @Mock
    private User mockUser;

    @Mock
    private Role mockRole;

    private CheckHostsButton checkHostsButton;
    private AutoCloseable mocks;

    private static final String ETENDO_HOST = "ETENDO_HOST";
    private static final String RESPONSE_ACTIONS= "responseActions";
    private static final String SHOW_MSG_IN_PROC_VIEW = "showMsgInProcessView";
    private static final String MSG_TYPE = "msgType";

    @Before
    public void setUp() throws Exception {
        mocks = MockitoAnnotations.openMocks(this);

        // Initialize the test class with a custom createConnection method
        checkHostsButton = new TestCheckHostsButton();

        // Setup static mocks
        mockedCopilotUtils = mockStatic(CopilotUtils.class);
        mockedOBContext = mockStatic(OBContext.class);
        mockedOBDal = mockStatic(OBDal.class);
        mockedOBMessageUtils = mockStatic(OBMessageUtils.class);

        // Configure default mock behavior
        mockedOBContext.when(OBContext::getOBContext).thenReturn(mockContext);
        mockedOBDal.when(OBDal::getInstance).thenReturn(mockOBDal);

        when(mockContext.getUser()).thenReturn(mockUser);
        when(mockContext.getRole()).thenReturn(mockRole);
        when(mockUser.getId()).thenReturn("testUserId");
        when(mockRole.getId()).thenReturn("testRoleId");

        // Configure CopilotUtils default responses
        mockedCopilotUtils.when(CopilotUtils::getEtendoHost).thenReturn("http://localhost:8080");
        mockedCopilotUtils.when(CopilotUtils::getCopilotHost).thenReturn("localhost");
        mockedCopilotUtils.when(CopilotUtils::getCopilotPort).thenReturn("5000");
        mockedCopilotUtils.when(CopilotUtils::generateEtendoToken).thenReturn("testToken");

        // Mock OBContext.getLanguage() to return a valid Language object
        Language mockLanguage = mock(Language.class);
        when(mockLanguage.getId()).thenReturn("en_US");
        when(mockContext.getLanguage()).thenReturn(mockLanguage);

        mockedOBMessageUtils.when(() -> OBMessageUtils.messageBD("ETCOP_HOST_CHECK"))
                .thenReturn("Variable %s: %s");
    }

    /**
     * Tear down.
     *
     * @throws Exception the exception
     */
    @After
    public void tearDown() throws Exception {
        if (mockedCopilotUtils != null) {
            mockedCopilotUtils.close();
        }
        if (mockedOBContext != null) {
            mockedOBContext.close();
        }
        if (mockedOBDal != null) {
            mockedOBDal.close();
        }
        if (mockedOBMessageUtils != null) {
            mockedOBMessageUtils.close();
        }
        if (mocks != null) {
            mocks.close();
        }
    }

    /**
     * Test do execute all hosts successful.
     *
     * @throws Exception the exception
     */
    @Test
    public void testDoExecuteAllHostsSuccessful() throws Exception {
        // Given
        Map<String, Object> params = new HashMap<>();
        String content = "";

        // Configure mock responses for successful scenario
        ((TestCheckHostsButton) checkHostsButton).setMockResponseCode(HttpServletResponse.SC_OK);
        ((TestCheckHostsButton) checkHostsButton).setMockResponseBody("{\"success\":true}");

        // When
        JSONObject result = checkHostsButton.doExecute(params, content);

        // Then
        assertTrue(result.getBoolean(ETENDO_HOST));
        assertTrue(result.getBoolean("COPILOT_HOST"));
        assertTrue(result.getBoolean("ETENDO_HOST_DOCKER"));

        JSONArray actions = result.getJSONArray(RESPONSE_ACTIONS);
        JSONObject action = actions.getJSONObject(0);
        JSONObject showMsgInProcessView = action.getJSONObject(SHOW_MSG_IN_PROC_VIEW);
        assertEquals("success", showMsgInProcessView.getString(MSG_TYPE));
    }

    /**
     * Test do execute etendo host failure.
     *
     * @throws Exception the exception
     */
    @Test
    public void testDoExecuteEtendoHostFailure() throws Exception {
        // Given
        Map<String, Object> params = new HashMap<>();
        String content = "";

        // Configure mock responses for Etendo host failure
        ((TestCheckHostsButton) checkHostsButton).setMockResponseCode(HttpServletResponse.SC_INTERNAL_SERVER_ERROR);

        // When
        JSONObject result = checkHostsButton.doExecute(params, content);

        // Then
        assertFalse(result.getBoolean(ETENDO_HOST));

        JSONArray actions = result.getJSONArray(RESPONSE_ACTIONS);
        JSONObject action = actions.getJSONObject(0);
        JSONObject showMsgInProcessView = action.getJSONObject(SHOW_MSG_IN_PROC_VIEW);
        assertEquals("error", showMsgInProcessView.getString(MSG_TYPE));
=======

  /**
   * The Expected exception.
   */
  @Rule
  public ExpectedException expectedException = ExpectedException.none();

  private MockedStatic<SecureWebServicesUtils> mockedSecureWebServicesUtils;
  private MockedStatic<CopilotUtils> mockedCopilotUtils;
  private MockedStatic<OBContext> mockedOBContext;
  private MockedStatic<OBDal> mockedOBDal;
  private MockedStatic<OBMessageUtils> mockedOBMessageUtils;

  @Mock
  private OBContext mockContext;

  @Mock
  private OBDal mockOBDal;

  @Mock
  private User mockUser;

  @Mock
  private Role mockRole;

  private CheckHostsButton checkHostsButton;
  private AutoCloseable mocks;

  private static final String ETENDO_HOST = "ETENDO_HOST";
  private static final String RESPONSE_ACTIONS = "responseActions";
  private static final String SHOW_MSG_IN_PROC_VIEW = "showMsgInProcessView";
  private static final String MSG_TYPE = "msgType";

  @Before
  public void setUp() throws Exception {
    mocks = MockitoAnnotations.openMocks(this);

    // Initialize the test class with a custom createConnection method
    checkHostsButton = new TestCheckHostsButton();

    // Setup static mocks
    mockedSecureWebServicesUtils = mockStatic(SecureWebServicesUtils.class);
    mockedCopilotUtils = mockStatic(CopilotUtils.class);
    mockedOBContext = mockStatic(OBContext.class);
    mockedOBDal = mockStatic(OBDal.class);
    mockedOBMessageUtils = mockStatic(OBMessageUtils.class);

    // Configure default mock behavior
    mockedOBContext.when(OBContext::getOBContext).thenReturn(mockContext);
    mockedOBDal.when(OBDal::getInstance).thenReturn(mockOBDal);

    when(mockContext.getUser()).thenReturn(mockUser);
    when(mockContext.getRole()).thenReturn(mockRole);
    when(mockUser.getId()).thenReturn("testUserId");
    when(mockRole.getId()).thenReturn("testRoleId");

    mockedSecureWebServicesUtils.when(() -> SecureWebServicesUtils.generateToken(any(), any()))
        .thenReturn("test-token");

    // Configure CopilotUtils default responses
    mockedCopilotUtils.when(CopilotUtils::getEtendoHost).thenReturn("http://localhost:8080");
    mockedCopilotUtils.when(CopilotUtils::getCopilotHost).thenReturn("localhost");
    mockedCopilotUtils.when(CopilotUtils::getCopilotPort).thenReturn("5000");
    mockedCopilotUtils.when(CopilotUtils::generateEtendoToken).thenReturn("test-token");

    // Mock OBContext.getLanguage() to return a valid Language object
    Language mockLanguage = mock(Language.class);
    when(mockLanguage.getId()).thenReturn("en_US");
    when(mockContext.getLanguage()).thenReturn(mockLanguage);

    mockedOBMessageUtils.when(() -> OBMessageUtils.messageBD("ETCOP_HOST_CHECK"))
        .thenReturn("Variable %s: %s");
  }

  /**
   * Tear down.
   *
   * @throws Exception
   *     the exception
   */
  @After
  public void tearDown() throws Exception {
    if (mockedSecureWebServicesUtils != null) {
      mockedSecureWebServicesUtils.close();
    }
    if (mockedCopilotUtils != null) {
      mockedCopilotUtils.close();
    }
    if (mockedOBContext != null) {
      mockedOBContext.close();
    }
    if (mockedOBDal != null) {
      mockedOBDal.close();
    }
    if (mockedOBMessageUtils != null) {
      mockedOBMessageUtils.close();
    }
    if (mocks != null) {
      mocks.close();
    }
  }

  /**
   * Test do execute all hosts successful.
   *
   * @throws Exception
   *     the exception
   */
  @Test
  public void testDoExecuteAllHostsSuccessful() throws Exception {
    // Given
    Map<String, Object> params = new HashMap<>();
    String content = "";

    // Configure mock responses for successful scenario
    ((TestCheckHostsButton) checkHostsButton).setMockResponseCode(HttpServletResponse.SC_OK);
    ((TestCheckHostsButton) checkHostsButton).setMockResponseBody("{\"success\":true}");

    // When
    JSONObject result = checkHostsButton.doExecute(params, content);

    // Then
    assertTrue(result.getBoolean(ETENDO_HOST));
    assertTrue(result.getBoolean("COPILOT_HOST"));
    assertTrue(result.getBoolean("ETENDO_HOST_DOCKER"));

    JSONArray actions = result.getJSONArray(RESPONSE_ACTIONS);
    JSONObject action = actions.getJSONObject(0);
    JSONObject showMsgInProcessView = action.getJSONObject(SHOW_MSG_IN_PROC_VIEW);
    assertEquals("success", showMsgInProcessView.getString(MSG_TYPE));
  }

  /**
   * Test do execute etendo host failure.
   *
   * @throws Exception
   *     the exception
   */
  @Test
  public void testDoExecuteEtendoHostFailure() throws Exception {
    // Given
    Map<String, Object> params = new HashMap<>();
    String content = "";

    // Configure mock responses for Etendo host failure
    ((TestCheckHostsButton) checkHostsButton).setMockResponseCode(HttpServletResponse.SC_INTERNAL_SERVER_ERROR);

    // When
    JSONObject result = checkHostsButton.doExecute(params, content);

    // Then
    assertFalse(result.getBoolean(ETENDO_HOST));

    JSONArray actions = result.getJSONArray(RESPONSE_ACTIONS);
    JSONObject action = actions.getJSONObject(0);
    JSONObject showMsgInProcessView = action.getJSONObject(SHOW_MSG_IN_PROC_VIEW);
    assertEquals("error", showMsgInProcessView.getString(MSG_TYPE));
  }

  /**
   * Test do execute copilot host failure.
   *
   * @throws Exception
   *     the exception
   */
  @Test
  public void testDoExecuteCopilotHostFailure() throws Exception {
    // Given
    Map<String, Object> params = new HashMap<>();
    String content = "";

    // Configure mock responses for Copilot host failure
    ((TestCheckHostsButton) checkHostsButton).setMockResponseCode(HttpServletResponse.SC_OK);
    ((TestCheckHostsButton) checkHostsButton).setSecondResponseCode(HttpServletResponse.SC_INTERNAL_SERVER_ERROR);

    // When
    JSONObject result = checkHostsButton.doExecute(params, content);

    // Then
    assertTrue(result.getBoolean(ETENDO_HOST));
    assertFalse(result.getBoolean("COPILOT_HOST"));

    JSONArray actions = result.getJSONArray(RESPONSE_ACTIONS);
    JSONObject action = actions.getJSONObject(0);
    JSONObject showMsgInProcessView = action.getJSONObject(SHOW_MSG_IN_PROC_VIEW);
    assertEquals("error", showMsgInProcessView.getString(MSG_TYPE));
  }

  /**
   * Test do execute null token.
   *
   * @throws Exception
   *     the exception
   */
  @Test
  public void testDoExecuteNullToken() throws Exception {
    // Given
    Map<String, Object> params = new HashMap<>();
    String content = "";

    // Configure SecureWebServicesUtils to return null token
    mockedSecureWebServicesUtils.when(() -> SecureWebServicesUtils.generateToken(any(), any()))
        .thenReturn(null);
    mockedCopilotUtils.when(CopilotUtils::generateEtendoToken).thenReturn(null);
    // Then
    expectedException.expect(OBException.class);
    expectedException.expectMessage("Error when generating token.");

    // When
    checkHostsButton.doExecute(params, content);
  }

  /**
   * Test implementation of CheckHostsButton that mocks the HTTP connection
   */
  private static class TestCheckHostsButton extends CheckHostsButton {
    private int mockResponseCode = HttpServletResponse.SC_OK;
    private int secondResponseCode = HttpServletResponse.SC_OK;
    private String mockResponseBody = "{\"success\":true}";
    private boolean isFirstCall = true;

    public void setMockResponseCode(int code) {
      this.mockResponseCode = code;
>>>>>>> bd5bc68e
    }

    /**
     * Sets second response code.
     *
     * @param code
     *     the code
     */
<<<<<<< HEAD
    @Test
    public void testDoExecuteCopilotHostFailure() throws Exception {
        // Given
        Map<String, Object> params = new HashMap<>();
        String content = "";

        // Configure mock responses for Copilot host failure
        ((TestCheckHostsButton) checkHostsButton).setMockResponseCode(HttpServletResponse.SC_OK);
        ((TestCheckHostsButton) checkHostsButton).setSecondResponseCode(HttpServletResponse.SC_INTERNAL_SERVER_ERROR);

        // When
        JSONObject result = checkHostsButton.doExecute(params, content);

        // Then
        assertTrue(result.getBoolean(ETENDO_HOST));
        assertFalse(result.getBoolean("COPILOT_HOST"));

        JSONArray actions = result.getJSONArray(RESPONSE_ACTIONS);
        JSONObject action = actions.getJSONObject(0);
        JSONObject showMsgInProcessView = action.getJSONObject(SHOW_MSG_IN_PROC_VIEW);
        assertEquals("error", showMsgInProcessView.getString(MSG_TYPE));
=======
    public void setSecondResponseCode(int code) {
      this.secondResponseCode = code;
>>>>>>> bd5bc68e
    }

    /**
     * Sets mock response body.
     *
     * @param body
     *     the body
     */
<<<<<<< HEAD
    @Test
    public void testDoExecuteNullToken() throws Exception {
        // Given
        Map<String, Object> params = new HashMap<>();
        String content = "";

        // Configure SecureWebServicesUtils to return null token
        mockedCopilotUtils.when(CopilotUtils::generateEtendoToken).thenReturn(null);

        // Then
        expectedException.expect(OBException.class);
        expectedException.expectMessage("Error when generating token.");

        // When
        checkHostsButton.doExecute(params, content);
    }

    /**
     * Test implementation of CheckHostsButton that mocks the HTTP connection
     */
    private static class TestCheckHostsButton extends CheckHostsButton {
        private int mockResponseCode = HttpServletResponse.SC_OK;
        private int secondResponseCode = HttpServletResponse.SC_OK;
        private String mockResponseBody = "{\"success\":true}";
        private boolean isFirstCall = true;

        public void setMockResponseCode(int code) {
            this.mockResponseCode = code;
        }

        /**
         * Sets second response code.
         *
         * @param code the code
         */
        public void setSecondResponseCode(int code) {
            this.secondResponseCode = code;
        }

        /**
         * Sets mock response body.
         *
         * @param body the body
         */
        public void setMockResponseBody(String body) {
            this.mockResponseBody = body;
        }

        @Override
        protected HttpURLConnection createConnection(String urlString, String token) throws IOException {
            HttpURLConnection mockConnection = mock(HttpURLConnection.class);

            int responseCode = isFirstCall ? mockResponseCode : secondResponseCode;
            when(mockConnection.getResponseCode()).thenReturn(responseCode);

            // Create an InputStream with the mock response
            InputStream inputStream = new ByteArrayInputStream(mockResponseBody.getBytes());
            when(mockConnection.getInputStream()).thenReturn(inputStream);

            isFirstCall = false;
            return mockConnection;
        }
=======
    public void setMockResponseBody(String body) {
      this.mockResponseBody = body;
    }

    @Override
    protected HttpURLConnection createConnection(String urlString, String token) throws IOException {
      HttpURLConnection mockConnection = mock(HttpURLConnection.class);

      int responseCode = isFirstCall ? mockResponseCode : secondResponseCode;
      when(mockConnection.getResponseCode()).thenReturn(responseCode);

      // Create an InputStream with the mock response
      InputStream inputStream = new ByteArrayInputStream(mockResponseBody.getBytes());
      when(mockConnection.getInputStream()).thenReturn(inputStream);

      isFirstCall = false;
      return mockConnection;
>>>>>>> bd5bc68e
    }
  }
}<|MERGE_RESOLUTION|>--- conflicted
+++ resolved
@@ -43,154 +43,6 @@
  * Check hosts button test.
  */
 public class CheckHostsButtonTest extends WeldBaseTest {
-<<<<<<< HEAD
-
-    /**
-     * The Expected exception.
-     */
-    @Rule
-    public ExpectedException expectedException = ExpectedException.none();
-
-    private MockedStatic<CopilotUtils> mockedCopilotUtils;
-    private MockedStatic<OBContext> mockedOBContext;
-    private MockedStatic<OBDal> mockedOBDal;
-    private MockedStatic<OBMessageUtils> mockedOBMessageUtils;
-
-    @Mock
-    private OBContext mockContext;
-
-    @Mock
-    private OBDal mockOBDal;
-
-    @Mock
-    private User mockUser;
-
-    @Mock
-    private Role mockRole;
-
-    private CheckHostsButton checkHostsButton;
-    private AutoCloseable mocks;
-
-    private static final String ETENDO_HOST = "ETENDO_HOST";
-    private static final String RESPONSE_ACTIONS= "responseActions";
-    private static final String SHOW_MSG_IN_PROC_VIEW = "showMsgInProcessView";
-    private static final String MSG_TYPE = "msgType";
-
-    @Before
-    public void setUp() throws Exception {
-        mocks = MockitoAnnotations.openMocks(this);
-
-        // Initialize the test class with a custom createConnection method
-        checkHostsButton = new TestCheckHostsButton();
-
-        // Setup static mocks
-        mockedCopilotUtils = mockStatic(CopilotUtils.class);
-        mockedOBContext = mockStatic(OBContext.class);
-        mockedOBDal = mockStatic(OBDal.class);
-        mockedOBMessageUtils = mockStatic(OBMessageUtils.class);
-
-        // Configure default mock behavior
-        mockedOBContext.when(OBContext::getOBContext).thenReturn(mockContext);
-        mockedOBDal.when(OBDal::getInstance).thenReturn(mockOBDal);
-
-        when(mockContext.getUser()).thenReturn(mockUser);
-        when(mockContext.getRole()).thenReturn(mockRole);
-        when(mockUser.getId()).thenReturn("testUserId");
-        when(mockRole.getId()).thenReturn("testRoleId");
-
-        // Configure CopilotUtils default responses
-        mockedCopilotUtils.when(CopilotUtils::getEtendoHost).thenReturn("http://localhost:8080");
-        mockedCopilotUtils.when(CopilotUtils::getCopilotHost).thenReturn("localhost");
-        mockedCopilotUtils.when(CopilotUtils::getCopilotPort).thenReturn("5000");
-        mockedCopilotUtils.when(CopilotUtils::generateEtendoToken).thenReturn("testToken");
-
-        // Mock OBContext.getLanguage() to return a valid Language object
-        Language mockLanguage = mock(Language.class);
-        when(mockLanguage.getId()).thenReturn("en_US");
-        when(mockContext.getLanguage()).thenReturn(mockLanguage);
-
-        mockedOBMessageUtils.when(() -> OBMessageUtils.messageBD("ETCOP_HOST_CHECK"))
-                .thenReturn("Variable %s: %s");
-    }
-
-    /**
-     * Tear down.
-     *
-     * @throws Exception the exception
-     */
-    @After
-    public void tearDown() throws Exception {
-        if (mockedCopilotUtils != null) {
-            mockedCopilotUtils.close();
-        }
-        if (mockedOBContext != null) {
-            mockedOBContext.close();
-        }
-        if (mockedOBDal != null) {
-            mockedOBDal.close();
-        }
-        if (mockedOBMessageUtils != null) {
-            mockedOBMessageUtils.close();
-        }
-        if (mocks != null) {
-            mocks.close();
-        }
-    }
-
-    /**
-     * Test do execute all hosts successful.
-     *
-     * @throws Exception the exception
-     */
-    @Test
-    public void testDoExecuteAllHostsSuccessful() throws Exception {
-        // Given
-        Map<String, Object> params = new HashMap<>();
-        String content = "";
-
-        // Configure mock responses for successful scenario
-        ((TestCheckHostsButton) checkHostsButton).setMockResponseCode(HttpServletResponse.SC_OK);
-        ((TestCheckHostsButton) checkHostsButton).setMockResponseBody("{\"success\":true}");
-
-        // When
-        JSONObject result = checkHostsButton.doExecute(params, content);
-
-        // Then
-        assertTrue(result.getBoolean(ETENDO_HOST));
-        assertTrue(result.getBoolean("COPILOT_HOST"));
-        assertTrue(result.getBoolean("ETENDO_HOST_DOCKER"));
-
-        JSONArray actions = result.getJSONArray(RESPONSE_ACTIONS);
-        JSONObject action = actions.getJSONObject(0);
-        JSONObject showMsgInProcessView = action.getJSONObject(SHOW_MSG_IN_PROC_VIEW);
-        assertEquals("success", showMsgInProcessView.getString(MSG_TYPE));
-    }
-
-    /**
-     * Test do execute etendo host failure.
-     *
-     * @throws Exception the exception
-     */
-    @Test
-    public void testDoExecuteEtendoHostFailure() throws Exception {
-        // Given
-        Map<String, Object> params = new HashMap<>();
-        String content = "";
-
-        // Configure mock responses for Etendo host failure
-        ((TestCheckHostsButton) checkHostsButton).setMockResponseCode(HttpServletResponse.SC_INTERNAL_SERVER_ERROR);
-
-        // When
-        JSONObject result = checkHostsButton.doExecute(params, content);
-
-        // Then
-        assertFalse(result.getBoolean(ETENDO_HOST));
-
-        JSONArray actions = result.getJSONArray(RESPONSE_ACTIONS);
-        JSONObject action = actions.getJSONObject(0);
-        JSONObject showMsgInProcessView = action.getJSONObject(SHOW_MSG_IN_PROC_VIEW);
-        assertEquals("error", showMsgInProcessView.getString(MSG_TYPE));
-=======
 
   /**
    * The Expected exception.
@@ -414,7 +266,6 @@
 
     public void setMockResponseCode(int code) {
       this.mockResponseCode = code;
->>>>>>> bd5bc68e
     }
 
     /**
@@ -423,32 +274,8 @@
      * @param code
      *     the code
      */
-<<<<<<< HEAD
-    @Test
-    public void testDoExecuteCopilotHostFailure() throws Exception {
-        // Given
-        Map<String, Object> params = new HashMap<>();
-        String content = "";
-
-        // Configure mock responses for Copilot host failure
-        ((TestCheckHostsButton) checkHostsButton).setMockResponseCode(HttpServletResponse.SC_OK);
-        ((TestCheckHostsButton) checkHostsButton).setSecondResponseCode(HttpServletResponse.SC_INTERNAL_SERVER_ERROR);
-
-        // When
-        JSONObject result = checkHostsButton.doExecute(params, content);
-
-        // Then
-        assertTrue(result.getBoolean(ETENDO_HOST));
-        assertFalse(result.getBoolean("COPILOT_HOST"));
-
-        JSONArray actions = result.getJSONArray(RESPONSE_ACTIONS);
-        JSONObject action = actions.getJSONObject(0);
-        JSONObject showMsgInProcessView = action.getJSONObject(SHOW_MSG_IN_PROC_VIEW);
-        assertEquals("error", showMsgInProcessView.getString(MSG_TYPE));
-=======
     public void setSecondResponseCode(int code) {
       this.secondResponseCode = code;
->>>>>>> bd5bc68e
     }
 
     /**
@@ -457,70 +284,6 @@
      * @param body
      *     the body
      */
-<<<<<<< HEAD
-    @Test
-    public void testDoExecuteNullToken() throws Exception {
-        // Given
-        Map<String, Object> params = new HashMap<>();
-        String content = "";
-
-        // Configure SecureWebServicesUtils to return null token
-        mockedCopilotUtils.when(CopilotUtils::generateEtendoToken).thenReturn(null);
-
-        // Then
-        expectedException.expect(OBException.class);
-        expectedException.expectMessage("Error when generating token.");
-
-        // When
-        checkHostsButton.doExecute(params, content);
-    }
-
-    /**
-     * Test implementation of CheckHostsButton that mocks the HTTP connection
-     */
-    private static class TestCheckHostsButton extends CheckHostsButton {
-        private int mockResponseCode = HttpServletResponse.SC_OK;
-        private int secondResponseCode = HttpServletResponse.SC_OK;
-        private String mockResponseBody = "{\"success\":true}";
-        private boolean isFirstCall = true;
-
-        public void setMockResponseCode(int code) {
-            this.mockResponseCode = code;
-        }
-
-        /**
-         * Sets second response code.
-         *
-         * @param code the code
-         */
-        public void setSecondResponseCode(int code) {
-            this.secondResponseCode = code;
-        }
-
-        /**
-         * Sets mock response body.
-         *
-         * @param body the body
-         */
-        public void setMockResponseBody(String body) {
-            this.mockResponseBody = body;
-        }
-
-        @Override
-        protected HttpURLConnection createConnection(String urlString, String token) throws IOException {
-            HttpURLConnection mockConnection = mock(HttpURLConnection.class);
-
-            int responseCode = isFirstCall ? mockResponseCode : secondResponseCode;
-            when(mockConnection.getResponseCode()).thenReturn(responseCode);
-
-            // Create an InputStream with the mock response
-            InputStream inputStream = new ByteArrayInputStream(mockResponseBody.getBytes());
-            when(mockConnection.getInputStream()).thenReturn(inputStream);
-
-            isFirstCall = false;
-            return mockConnection;
-        }
-=======
     public void setMockResponseBody(String body) {
       this.mockResponseBody = body;
     }
@@ -538,7 +301,6 @@
 
       isFirstCall = false;
       return mockConnection;
->>>>>>> bd5bc68e
     }
   }
 }